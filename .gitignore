excludedFiles.txt
ghidra.repos.config

# Misc files produced while executing application
repositories/
dependencies/
<<<<<<< HEAD
=======
flatRepo/
>>>>>>> baeef066
Ghidra/.ghidraSvrKeys
wrapper.log*

Thumbs.db
.DS_Store
.svn

/*/*/*/*/*/bin/
/*/*/*/*/*/build/
/*/*/*/*/bin/
/*/*/*/*/build/
/*/*/*/bin/
/*/*/*/build/
/*/*/bin/
/*/*/build/
/*/bin/
/*/build/
/build/
/bin/

**/dist

# Ignore Sleigh generated files
*.sla
**/data/build.xml

# Misc files
*.setting
*.settings
*.directory
.gradle/

# File locks
*.ulock
*.lock

# Ignore object files
*.o
*.obj
*.class

# Ignore MS Visual Studio artifcats
Release
#Debug
*.ncb
*.suo
*.aps
*.vcproj.*
*.vcxproj.*
# dump files
*.mdmp
.vs/
.editorconfig/

# Ignore UNIX backup files
*~
*.swp

# Ignore eclipse project files
.project
.classpath
.settings/

# Ignore XTEXT generated dirs/files
*/*/*/*/xtend-gen
*/*/*/*/src-gen
*/*/*/*/model/generated
*/*/*/*/test-bin

# Ignore Intellij metadata
**/*.iml
**/.idea
*.iml
.idea

# Ignore gradle wrapper files
gradle/wrapper
gradlew
gradlew.*

# Ignore logs and core dumps
*.log
core.*<|MERGE_RESOLUTION|>--- conflicted
+++ resolved
@@ -4,10 +4,7 @@
 # Misc files produced while executing application
 repositories/
 dependencies/
-<<<<<<< HEAD
-=======
 flatRepo/
->>>>>>> baeef066
 Ghidra/.ghidraSvrKeys
 wrapper.log*
 
