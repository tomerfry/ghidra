--- conflicted
+++ resolved
@@ -1,12 +1,6 @@
 ##MODULE IP: Oxygen Icons - LGPL 3.0
-<<<<<<< HEAD
-MODULE FILE LICENSE: postgresql-15.3.tar.gz Postgresql License
-MODULE FILE LICENSE: lib/postgresql-42.6.2.jar PostgresqlJDBC License
-=======
 MODULE FILE LICENSE: postgresql-15.10.tar.gz Postgresql License
 MODULE FILE LICENSE: lib/postgresql-42.7.3.jar PostgresqlJDBC License
-MODULE FILE LICENSE: lib/json-simple-1.1.1.jar Apache License 2.0
->>>>>>> ff2dab8b
 MODULE FILE LICENSE: lib/commons-dbcp2-2.9.0.jar Apache License 2.0
 MODULE FILE LICENSE: lib/commons-pool2-2.11.1.jar Apache License 2.0
 MODULE FILE LICENSE: lib/commons-logging-1.2.jar Apache License 2.0
