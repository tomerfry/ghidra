/* ###
 * IP: GHIDRA
 *
 * Licensed under the Apache License, Version 2.0 (the "License");
 * you may not use this file except in compliance with the License.
 * You may obtain a copy of the License at
 *
 *      http://www.apache.org/licenses/LICENSE-2.0
 *
 * Unless required by applicable law or agreed to in writing, software
 * distributed under the License is distributed on an "AS IS" BASIS,
 * WITHOUT WARRANTIES OR CONDITIONS OF ANY KIND, either express or implied.
 * See the License for the specific language governing permissions and
 * limitations under the License.
 */
package ghidra.features.bsim.gui.search.dialog;

import java.awt.*;
import java.awt.event.*;
import java.io.File;
import java.util.regex.Matcher;
import java.util.regex.Pattern;

import javax.swing.*;
import javax.swing.JFormattedTextField.AbstractFormatterFactory;
import javax.swing.event.DocumentEvent;
import javax.swing.event.DocumentListener;
import javax.swing.text.DefaultFormatter;
import javax.swing.text.DefaultFormatterFactory;

import docking.DialogComponentProvider;
import docking.widgets.OptionDialog;
import docking.widgets.button.BrowseButton;
import docking.widgets.button.GRadioButton;
import docking.widgets.filechooser.GhidraFileChooser;
import docking.widgets.filechooser.GhidraFileChooserMode;
import docking.widgets.textfield.GFormattedTextField;
import docking.widgets.textfield.GFormattedTextField.Status;
import ghidra.features.bsim.query.*;
import ghidra.features.bsim.query.BSimServerInfo.DBType;
import ghidra.framework.client.ClientUtil;
import ghidra.util.HelpLocation;
import ghidra.util.filechooser.GhidraFileChooserModel;
import ghidra.util.filechooser.GhidraFileFilter;
import ghidra.util.layout.*;

/**
 * Dialog for entering new BSim database server definition
 */
public class CreateBsimServerInfoDialog extends DialogComponentProvider {
	protected static final String FILE_DB_EXT = ".mv.db";

	private static final String POSTGRES = "Postgres";
	private static final String ELASTIC = "Elastic";
	private static final String FILE_H2 = "File";

	private static final AbstractFormatterFactory FORMATTER_FACTORY =
		new DefaultFormatterFactory(new DefaultFormatter() {
			@Override
			public Object stringToValue(String text) {
				return text;
			}
		});

	private GRadioButton postgresButton;
	private GRadioButton elasticButton;
	private GRadioButton fileButton;

	private JPanel cardPanel;

	private DbPanel postgresPanel;
	private DbPanel elasticPanel;
	private FilePanel filePanel;

	private ServerPanel activePanel;
	private BSimServerInfo result;

	public CreateBsimServerInfoDialog() {
		super("Add BSim Server");
		addWorkPanel(buildMainPanel());

		addOKButton();
		addCancelButton();
		setOkEnabled(false);
		setHelpLocation(new HelpLocation("BSimSearchPlugin", "Add_Server_Definition_Dialog"));
	}

	BSimServerInfo getBsimServerInfo() {
		return result;
	}

	@Override
	protected void okCallback() {
		BSimServerInfo serverInfo = activePanel.getServerInfo();
		// FIXME: serverInfo may be null - seems like OK button should have been disabled 
		if (acceptServer(serverInfo)) {
			result = serverInfo;
			close();
		}
	}

	private boolean acceptServer(BSimServerInfo serverInfo) {
		// FIXME: Use task to correct dialog parenting issue caused by password prompt
		String errorMessage = null;
		try (FunctionDatabase database = BSimClientFactory.buildClient(serverInfo, true)) {
			if (database.initialize()) {
				return true;
			}
			errorMessage = database.getLastError().toString();
		}
		catch (Exception e) {
			errorMessage = e.getMessage();
		}
		int answer = OptionDialog.showYesNoDialog(null, "Connection Test Failed!",
			"Can't connect to server: " + errorMessage +
				"\nDo you want to proceed with creation anyway?");
		return answer == OptionDialog.YES_OPTION;
	}

	private JComponent buildMainPanel() {
		JPanel panel = new JPanel(new BorderLayout());
		panel.add(buildTypePanel(), BorderLayout.NORTH);
		panel.add(buildCardPanel(), BorderLayout.CENTER);
		return panel;
	}

	private Component buildCardPanel() {
		postgresPanel = new DbPanel(DBType.postgres);
		elasticPanel = new DbPanel(DBType.elastic);
		filePanel = new FilePanel();

		cardPanel = new JPanel(new CardLayout());
		cardPanel.add(postgresPanel, POSTGRES);
		cardPanel.add(elasticPanel, ELASTIC);
		cardPanel.add(filePanel, FILE_H2);
		activePanel = postgresPanel;
		return cardPanel;
	}

	private Component buildTypePanel() {
		JPanel panel = new JPanel(new MiddleLayout());
		panel.setBorder(BorderFactory.createEmptyBorder(20, 10, 10, 10));
		JPanel innerPanel = new JPanel(new HorizontalLayout(20));
		ButtonGroup group = new ButtonGroup();
		postgresButton = new GRadioButton(POSTGRES);
		elasticButton = new GRadioButton(ELASTIC);
		fileButton = new GRadioButton(FILE_H2);

		postgresButton.setSelected(true);

		ActionListener actionListener = e -> radioChanged();
		postgresButton.addActionListener(actionListener);
		elasticButton.addActionListener(actionListener);
		fileButton.addActionListener(actionListener);

		group.add(postgresButton);
		group.add(elasticButton);
		group.add(fileButton);

		innerPanel.add(postgresButton);
		innerPanel.add(elasticButton);
		innerPanel.add(fileButton);
		panel.add(innerPanel);

		return panel;
	}

	private void radioChanged() {
		CardLayout cardLayout = (CardLayout) cardPanel.getLayout();
		if (postgresButton.isSelected()) {
			cardLayout.show(cardPanel, POSTGRES);
			activePanel = postgresPanel;

		}
		else if (elasticButton.isSelected()) {
			cardLayout.show(cardPanel, ELASTIC);
			activePanel = elasticPanel;
		}
		else if (fileButton.isSelected()) {
			cardLayout.show(cardPanel, FILE_H2);
			activePanel = filePanel;
		}
		checkForValidDialog();
	}

	private int getPort(String portString) {
		try {
			return Integer.parseInt(portString);
		}
		catch (Throwable t) {
			return -1;
		}
	}

	private abstract class ServerPanel extends JPanel {
		ServerPanel(LayoutManager layout) {
			super(layout);
			setBorder(BorderFactory.createEmptyBorder(20, 10, 10, 10));
		}

		abstract BSimServerInfo getServerInfo();
	}

	private void checkForValidDialog() {
		BSimServerInfo serverInfo = activePanel.getServerInfo();
		setOkEnabled(serverInfo != null);
	}

	private class DbPanel extends ServerPanel {
		private GFormattedTextField nameField;
		private GFormattedTextField userField;
		private GFormattedTextField hostField;
		private JTextField portField;
		private DBType type;

		private DbPanel(DBType type) {
			super(new PairLayout(10, 10));
			this.type = type;

<<<<<<< HEAD
			createDBNameField();
			createUserField();
			createHostField();
=======
			nameField = new NotifyingTextField();
			hostField = new NotifyingTextField();
>>>>>>> f67da583
			int defaultPort = -1;
			if (type == BSimServerInfo.DBType.postgres) {
				defaultPort = BSimServerInfo.DEFAULT_POSTGRES_PORT;
			}
			else if (type == BSimServerInfo.DBType.elastic) {
				defaultPort = BSimServerInfo.DEFAULT_ELASTIC_PORT;
			}
			portField = new NotifyingTextField(Integer.toString(defaultPort));

			JLabel nameLabel = new JLabel("DB Name:", SwingConstants.RIGHT);
			JLabel userLabel = new JLabel("User (optional):", SwingConstants.RIGHT);
			JLabel hostLabel = new JLabel("Host:", SwingConstants.RIGHT);
			JLabel portLabel = new JLabel("Port:", SwingConstants.RIGHT);
			nameLabel.setLabelFor(nameField);
			hostLabel.setLabelFor(hostField);
			portLabel.setLabelFor(portField);

			add(nameLabel);
			add(nameField);
			add(userLabel);
			add(userField);
			add(hostLabel);
			add(hostField);
			add(portLabel);
			add(portField);
		}

		private void setStatus(String msg) {
			CreateBsimServerInfoDialog.this.setStatusText(msg);
		}

		private void createDBNameField() {

			nameField = new GFormattedTextField(FORMATTER_FACTORY, "");
			nameField.setName("Name");
			nameField.setText("");
			nameField.setDefaultValue("");
			nameField.setIsError(true);
			nameField.setEditable(true);

			nameField.setInputVerifier(new InputVerifier() {
				@Override
				public boolean verify(JComponent input) {
					setStatus("");
					String dbName = nameField.getText().trim();
					if (dbName.length() == 0) {
						setStatus("");
						return false;
					}
					// Naming restrictions based upon PostgreSQL and its allowance of unicode chars
					for (int i = 0; i < dbName.length(); i++) {
						char c = dbName.charAt(i);
						if (Character.isLetter(c)) {
							continue;
						}
						if (i == 0 || (!Character.isDigit(c) && c != '_')) {
							setStatus("Unsupported database name");
							return false;
						}
					}
					return true;
				}

				@Override
				public boolean shouldYieldFocus(JComponent source, JComponent target) {
					return true;
				}
			});

			nameField.addKeyListener(new KeyAdapter() {
				@Override
				public void keyPressed(KeyEvent e) {
					if (e.getKeyCode() == KeyEvent.VK_ESCAPE) {
						e.consume();
						nameField.setText("");
						nameField.setDefaultValue("");
						nameField.setIsError(true);
					}
					checkForValidDialog();
				}
			});

			nameField.addTextEntryStatusListener(f -> checkForValidDialog());
		}

		private static final String HOSTNAME_IP_REGEX =
			"^[a-zA-Z0-9]+(\\-[a-zA-Z0-9]+)*(\\.[a-zA-Z0-9]+(\\-[a-zA-Z0-9]+)*)*$";
		private static final Pattern HOSTNAME_IP_PATTERN = Pattern.compile(HOSTNAME_IP_REGEX);

		private void createHostField() {

			hostField = new GFormattedTextField(FORMATTER_FACTORY, "");
			hostField.setName("Host");
			hostField.setText("");
			hostField.setDefaultValue("");
			hostField.setIsError(true);
			hostField.setEditable(true);

			hostField.setInputVerifier(new InputVerifier() {
				@Override
				public boolean verify(JComponent input) {
					setStatus("");
					String hostname = hostField.getText().trim();
					if (hostname.length() == 0) {
						setStatus("");
						return false;
					}
					Matcher hostMatch = HOSTNAME_IP_PATTERN.matcher(hostname);
					if (!hostMatch.matches()) {
						setStatus("Unsupported host name or IP address");
						return false;
					}
					return true;
				}

				@Override
				public boolean shouldYieldFocus(JComponent source, JComponent target) {
					return true;
				}
			});

			hostField.addKeyListener(new KeyAdapter() {
				@Override
				public void keyPressed(KeyEvent e) {
					if (e.getKeyCode() == KeyEvent.VK_ESCAPE) {
						e.consume();
						hostField.setText("");
						hostField.setDefaultValue("");
						hostField.setIsError(true);
					}
					checkForValidDialog();
				}
			});

			hostField.addTextEntryStatusListener(f -> checkForValidDialog());
		}

		// NOTE: Username pattern based on PostgreSQL restrictions
		private static final String USERNAME_REGEX = "^[a-zA-Z_][a-zA-Z0-9_$]*$";
		private static final Pattern USERNAME_PATTERN = Pattern.compile(USERNAME_REGEX);

		private void createUserField() {

			userField = new GFormattedTextField(FORMATTER_FACTORY, "");
			userField.setName("User");
			userField.setText("");
			userField.setDefaultValue("");
			userField.setEditable(true);

			userField.setInputVerifier(new InputVerifier() {
				@Override
				public boolean verify(JComponent input) {
					setStatus("");
					String username = userField.getText().trim();
					if (username.length() == 0) {
						setStatus("");
						return true;
					}
					Matcher userMatch = USERNAME_PATTERN.matcher(username);
					if (!userMatch.matches()) {
						setStatus("Unsupported database user name");
						return false;
					}
					return true;
				}

				@Override
				public boolean shouldYieldFocus(JComponent source, JComponent target) {
					return true;
				}
			});

			userField.addKeyListener(new KeyAdapter() {
				@Override
				public void keyPressed(KeyEvent e) {
					if (e.getKeyCode() == KeyEvent.VK_ESCAPE) {
						e.consume();
						userField.setText("");
						userField.setDefaultValue("");
						userField.setIsError(false);
					}
					checkForValidDialog();
				}
			});

			userField.addTextEntryStatusListener(f -> checkForValidDialog());
		}

		@Override
		BSimServerInfo getServerInfo() {
			if (nameField.getTextEntryStatus() == Status.INVALID ||
				userField.getTextEntryStatus() == Status.INVALID ||
				hostField.getTextEntryStatus() == Status.INVALID) {
				return null;
			}

			String user = userField.getText().trim();
			if (ClientUtil.getUserName().equals(user)) {
				user = null;
			}

			String name = nameField.getText().trim();
			String host = hostField.getText().trim();

			int port = getPort(portField.getText().trim());
			if (name.isBlank() || host.isBlank() || port < 0) {
				return null;
			}

			return new BSimServerInfo(type, user, host, port, name);
		}
	}

	private class FilePanel extends ServerPanel {
		private JTextField fileField;

		FilePanel() {
			super(new PairLayout());
			add(new JLabel("File: "));
			add(buildFileField());
		}

		private JPanel buildFileField() {
			JPanel panel = new JPanel(new BorderLayout());
			fileField = new NotifyingTextField();
			fileField.setEditable(false);
			panel.add(fileField, BorderLayout.CENTER);
			JPanel subpanel = new JPanel(new MiddleLayout());
			subpanel.setBorder(BorderFactory.createEmptyBorder(0, 10, 0, 0));
			BrowseButton browseButton = new BrowseButton();
			browseButton.addActionListener(e -> showFileChooser());
			subpanel.add(browseButton);
			panel.add(subpanel, BorderLayout.EAST);
			return panel;
		}

		private void showFileChooser() {
			GhidraFileChooser chooser = new GhidraFileChooser(this);
			chooser.setFileSelectionMode(GhidraFileChooserMode.FILES_ONLY);
			chooser.setFileFilter(new GhidraFileFilter() {

				@Override
				public String getDescription() {
					return "*" + FILE_DB_EXT;
				}

				@Override
				public boolean accept(File file, GhidraFileChooserModel chooserModel) {
					return file.isDirectory() || file.getName().endsWith(FILE_DB_EXT);
				}
			});

			File selectedFile = chooser.getSelectedFile();
			if (selectedFile != null) {
				fileField.setText(selectedFile.getAbsolutePath());
			}
		}

		@Override
		BSimServerInfo getServerInfo() {
			String path = fileField.getText().trim();
			if (path.isBlank()) {
				return null;
			}
			File file = new File(path);
			if (file.isDirectory()) {
				return null;
			}
			return new BSimServerInfo(path);
		}
	}

	class NotifyingTextField extends JTextField {
		public NotifyingTextField() {
			this("");
		}

		public NotifyingTextField(String initialText) {
			super(20);
			setText(initialText);
			getDocument().addDocumentListener(new MyFieldListener());
		}
	}

	class MyFieldListener implements DocumentListener {
		@Override
		public void insertUpdate(DocumentEvent e) {
			checkForValidDialog();
		}

		@Override
		public void removeUpdate(DocumentEvent e) {
			checkForValidDialog();
		}

		@Override
		public void changedUpdate(DocumentEvent e) {
			checkForValidDialog();
		}
	}

}<|MERGE_RESOLUTION|>--- conflicted
+++ resolved
@@ -217,14 +217,10 @@
 			super(new PairLayout(10, 10));
 			this.type = type;
 
-<<<<<<< HEAD
 			createDBNameField();
 			createUserField();
 			createHostField();
-=======
-			nameField = new NotifyingTextField();
-			hostField = new NotifyingTextField();
->>>>>>> f67da583
+
 			int defaultPort = -1;
 			if (type == BSimServerInfo.DBType.postgres) {
 				defaultPort = BSimServerInfo.DEFAULT_POSTGRES_PORT;
