/* ###
 * IP: GHIDRA
 *
 * Licensed under the Apache License, Version 2.0 (the "License");
 * you may not use this file except in compliance with the License.
 * You may obtain a copy of the License at
 *
 *      http://www.apache.org/licenses/LICENSE-2.0
 *
 * Unless required by applicable law or agreed to in writing, software
 * distributed under the License is distributed on an "AS IS" BASIS,
 * WITHOUT WARRANTIES OR CONDITIONS OF ANY KIND, either express or implied.
 * See the License for the specific language governing permissions and
 * limitations under the License.
 */
//A ghidra script that renames simple functions to assist in the propogating of information
//through the disassembly.
//It converts functions which are only 1 instuction long and that instruction is return or branch/jump
// 
//For instance a simple return function will be labeled ret_XXXX, where XXXX is the address
//Also, a function that branches to another label will be renamed to dest_branch_XXXX, where dest is
//destination label and XXXX is the address
//Repeatable comments from these functions are propogated up from destination functions.
//
//Symbols are replaced if they are DEFAULT or ANALYSIS only (they are not replaced if the symbol is
//USER_DEFINED or IMPORTED).
// 
//Feel free to add any other rules!
// 
//@category Symbol

import ghidra.app.script.GhidraScript;
import ghidra.program.model.address.Address;
import ghidra.program.model.listing.CommentType;
import ghidra.program.model.listing.Instruction;
import ghidra.program.model.symbol.*;

/*
 * AutoRenameSimpleLabels
 * 
 * Renames labels that are just RET or branch instructions
 */
public class AutoRenameSimpleLabels extends GhidraScript {

	boolean isDefaultName(Symbol symbol) {
		return symbol.getSource() == SourceType.DEFAULT ||
			symbol.getSource() == SourceType.ANALYSIS;
	}

	@Override
	public void run() throws Exception {
		String tmpString = "\nScript: AutoRenameSimpleLabels() \n";

		//get listing of symbols
		SymbolIterator iter = currentProgram.getSymbolTable().getAllSymbols(true);

		String newName;
		int modified_count = 0;

		while (iter.hasNext() && !monitor.isCancelled()) {

			//get this instruction's info
			Symbol s = iter.next();
			Address startAddr = s.getAddress();

			// read the instruction type and operand
			Instruction inst = getInstructionAt(startAddr);
			if (inst == null) {
				continue;
			}
			FlowType flow = inst.getFlowType();
			String operand = " ";
			try {
				operand = inst.getDefaultOperandRepresentation(0);
			}
			catch (NullPointerException excp) {
				// not sure why, but we get this sometime
				//println ("Lousy null pointer at " + startAddr.toString(false).toUpperCase());
				continue;
			}

			//println("instruction @ " + startAddr.toString(false).toUpperCase() + " type= " + flow.toString() + " operand=" + operand);

			if (flow.isFallthrough()) {
				// the instruction falls through, so this function is just an entry point
				continue;
			}

			if (flow.isConditional()) {
				//println("conditional instruction, ignore");
				continue;
			}

			//println("instruction @ " + startAddr.toString(false).toUpperCase() + " type= " + flow.toString() + " operand= " + operand);

			if (flow.isTerminal()) {
				//println("terminal instruction at " + startAddr.toString(false).toUpperCase());
				newName = "ret_" + startAddr.toString(false).toUpperCase();

				if (s.getName().compareToIgnoreCase(newName) == 0) {
					// same name so ignore
					continue;
				}
				if (!isDefaultName(s)) {
					// user has already labeled this function so don't overwrite their hard work
					continue;
				}
				println("Renaming RET @ " + startAddr.toString(false).toUpperCase() + ": " +
					s.getName() + " to " + newName);
				s.setName(newName, SourceType.ANALYSIS);
				modified_count += 1;
			}
			else if (flow.isJump()) {
				//println("unconditional jump instruction at " + startAddr.toString(false).toUpperCase() );
				newName = "branch_" + startAddr.toString(false).toUpperCase() + "_" + operand;
				// NOTE: can't end on a hex number for operands that start with 'LAB_CODE' ??
				// so append '_' 
				// ???

				//Symbol operand_sym = currentProgram.getSymbolTable().getSymbol(operand);
				if (inst.getOperandReferences(0) == null ||
					inst.getOperandReferences(0).length == 0) {
					continue;
				}
				Reference ref = inst.getOperandReferences(0)[0];
				Symbol operand_sym = currentProgram.getSymbolTable().getSymbol(ref);
				if (operand_sym == null) {
					continue;
				}
				Address operand_addr = operand_sym.getAddress();

				if (s.getName().compareToIgnoreCase(newName) != 0) {
					if (isDefaultName(s)) {

						// let's also make sure that it isn't an branch to itself
						if (operand_addr == startAddr) {
							// caught an infinite loop
							continue;
						}

						println("Renaming BR @ " + startAddr.toString(false).toUpperCase() + ": " +
							s.getName() + " to " + newName);
						s.setName(newName, SourceType.ANALYSIS);
						modified_count += 1;
					}
				}

				// now also propogate the repeatable comment up as well

<<<<<<< HEAD
				String comment = currentProgram.getListing().getComment(CommentType.REPEATABLE,
					operand_addr);
				if (comment != null) {
					if (currentProgram.getListing().getComment(CommentType.REPEATABLE,
						startAddr) == null) {
=======
				String comment =
					currentProgram.getListing().getComment(CommentType.REPEATABLE, operand_addr);
				if (comment != null) {
					if (currentProgram.getListing()
							.getComment(CommentType.REPEATABLE, startAddr) == null) {
>>>>>>> e03fb9af
						//println("updating comment for " + operand +" is " + comment);
						currentProgram.getListing()
								.setComment(startAddr, CommentType.REPEATABLE, comment);
					}
				}
			}
		}

		println("Modified a total of " + modified_count + " entries");
	}

}<|MERGE_RESOLUTION|>--- conflicted
+++ resolved
@@ -49,7 +49,6 @@
 
 	@Override
 	public void run() throws Exception {
-		String tmpString = "\nScript: AutoRenameSimpleLabels() \n";
 
 		//get listing of symbols
 		SymbolIterator iter = currentProgram.getSymbolTable().getAllSymbols(true);
@@ -147,23 +146,13 @@
 
 				// now also propogate the repeatable comment up as well
 
-<<<<<<< HEAD
-				String comment = currentProgram.getListing().getComment(CommentType.REPEATABLE,
-					operand_addr);
-				if (comment != null) {
-					if (currentProgram.getListing().getComment(CommentType.REPEATABLE,
-						startAddr) == null) {
-=======
 				String comment =
 					currentProgram.getListing().getComment(CommentType.REPEATABLE, operand_addr);
-				if (comment != null) {
-					if (currentProgram.getListing()
-							.getComment(CommentType.REPEATABLE, startAddr) == null) {
->>>>>>> e03fb9af
-						//println("updating comment for " + operand +" is " + comment);
-						currentProgram.getListing()
-								.setComment(startAddr, CommentType.REPEATABLE, comment);
-					}
+				if (comment != null && currentProgram.getListing()
+						.getComment(CommentType.REPEATABLE, startAddr) == null) {
+					//println("updating comment for " + operand +" is " + comment);
+					currentProgram.getListing()
+							.setComment(startAddr, CommentType.REPEATABLE, comment);
 				}
 			}
 		}
