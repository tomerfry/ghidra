/* ###
 * IP: GHIDRA
 *
 * Licensed under the Apache License, Version 2.0 (the "License");
 * you may not use this file except in compliance with the License.
 * You may obtain a copy of the License at
 * 
 *      http://www.apache.org/licenses/LICENSE-2.0
 * 
 * Unless required by applicable law or agreed to in writing, software
 * distributed under the License is distributed on an "AS IS" BASIS,
 * WITHOUT WARRANTIES OR CONDITIONS OF ANY KIND, either express or implied.
 * See the License for the specific language governing permissions and
 * limitations under the License.
 */
//DO NOT RUN. THIS IS NOT A SCRIPT! THIS IS A CLASS THAT IS USED BY SCRIPTS. 
package classrecovery;

import java.util.*;
import java.util.stream.Collectors;

import ghidra.app.cmd.function.ApplyFunctionSignatureCmd;
import ghidra.app.cmd.label.AddLabelCmd;
import ghidra.app.cmd.label.SetLabelPrimaryCmd;
import ghidra.app.plugin.core.analysis.ReferenceAddressPair;
import ghidra.app.plugin.core.decompile.actions.FillOutStructureCmd;
import ghidra.app.plugin.core.decompile.actions.FillOutStructureCmd.OffsetPcodeOpPair;
import ghidra.app.plugin.core.navigation.locationreferences.LocationReference;
import ghidra.app.plugin.core.navigation.locationreferences.ReferenceUtils;
import ghidra.app.util.NamespaceUtils;
import ghidra.framework.plugintool.PluginTool;
import ghidra.program.database.data.DataTypeUtilities;
import ghidra.program.flatapi.FlatProgramAPI;
import ghidra.program.model.address.*;
import ghidra.program.model.data.*;
import ghidra.program.model.listing.*;
import ghidra.program.model.listing.Function.FunctionUpdateType;
import ghidra.program.model.mem.MemoryBlock;
import ghidra.program.model.pcode.*;
import ghidra.program.model.symbol.*;
import ghidra.program.util.ProgramLocation;
import ghidra.program.util.ProgramMemoryUtil;
import ghidra.util.InvalidNameException;
import ghidra.util.Msg;
import ghidra.util.bytesearch.*;
import ghidra.util.datastruct.ListAccumulator;
import ghidra.util.exception.*;
import ghidra.util.task.TaskMonitor;

public class RecoveredClassHelper {

	public static final String DTM_CLASS_DATA_FOLDER_NAME = "ClassDataTypes";
	private static final String CLASS_DATA_STRUCT_NAME = "_data";
	private static final String DEFAULT_VFUNCTION_PREFIX = "vfunction";
	private static final String VFUNCTION_COMMENT = "virtual function #";
	private static final String CLASS_VFUNCTION_STRUCT_NAME = "_vftable";
	private static final String CLASS_VTABLE_PTR_FIELD_EXT = "vftablePtr";

	public static final String VFTABLE_LABEL = "vftable";
	private static final String VBASE_DESTRUCTOR_LABEL = "vbase_destructor";
	private static final String VBTABLE_LABEL = "vbtable";
	private static final String VBTABLE_PTR = "vbtablePtr";
	private static final String CLONE_LABEL = "clone";
	private static final String DELETING_DESTRUCTOR_LABEL = "deleting_destructor";

	private static final String BOOKMARK_CATEGORY = "RECOVERED CLASS";

	private static final String INLINE_CONSTRUCTOR_BOOKMARK = "INLINED CONSTRUCTOR";
	private static final String INLINE_DESTRUCTOR_BOOKMARK = "INLINED DESTRUCTOR";

	private static final String INDETERMINATE_INLINE_BOOKMARK = "INDETERMINATE INLINE";

	private static final int NONE = -1;

	private static int MIN_OPERATOR_NEW_REFS = 10;

	private static final boolean DEBUG = false;

	private Map<Address, RecoveredClass> vftableToClassMap = new HashMap<Address, RecoveredClass>();

	// map from vftable references to the vftables they point to
	private Map<Address, Address> vftableRefToVftableMap = new HashMap<Address, Address>();

	// map from function to its vftable references
	private Map<Function, List<Address>> functionToVftableRefsMap =
		new HashMap<Function, List<Address>>();

	// map from function to class(es) it is in
	private Map<Function, List<RecoveredClass>> functionToClassesMap =
		new HashMap<Function, List<RecoveredClass>>();

	// map from function to all called constructors/destructors ref/addr pairs
	Map<Function, List<ReferenceAddressPair>> functionToCalledConsDestRefAddrPairMap =
		new HashMap<Function, List<ReferenceAddressPair>>();

	// map from class to list of possible parent classes
	Map<RecoveredClass, List<RecoveredClass>> possibleParentMap =
		new HashMap<RecoveredClass, List<RecoveredClass>>();

	// map from namespace to class object
	Map<Namespace, RecoveredClass> namespaceToClassMap = new HashMap<Namespace, RecoveredClass>();

	Map<Function, List<OffsetPcodeOpPair>> functionToStorePcodeOps =
		new HashMap<Function, List<OffsetPcodeOpPair>>();
	Map<Function, List<OffsetPcodeOpPair>> functionToLoadPcodeOps =
		new HashMap<Function, List<OffsetPcodeOpPair>>();

	List<Function> allConstructorsAndDestructors = new ArrayList<Function>();
	List<Function> allConstructors = new ArrayList<Function>();
	List<Function> allDestructors = new ArrayList<Function>();
	List<Function> allInlinedConstructors = new ArrayList<Function>();
	List<Function> allInlinedDestructors = new ArrayList<Function>();

	List<Namespace> badFIDNamespaces = new ArrayList<Namespace>();
	List<Structure> badFIDStructures = new ArrayList<Structure>();

	List<Function> badFIDFunctions = new ArrayList<Function>();
	List<Function> resolvedFIDFunctions = new ArrayList<Function>();
	List<Function> fixedFIDFunctions = new ArrayList<Function>();

	private static Function operator_delete = null;
	private static Function operator_new = null;
	private static Function purecall = null;

	private static Function atexit = null;
	List<Function> atexitCalledFunctions = new ArrayList<Function>();

	List<Function> deletingDestructorsThatCallDestructor = new ArrayList<Function>();

	GlobalNamespace globalNamespace;
	DataTypeManager dataTypeManager;
	int defaultPointerSize;
	SymbolTable symbolTable;

	ExtendedFlatProgramAPI extendedFlatAPI;

	DecompilerScriptUtils decompilerUtils;
	CategoryPath classDataTypesCategoryPath;

	private TaskMonitor monitor;
	private Program program;
	ProgramLocation location;
	PluginTool tool;
	FlatProgramAPI api;
	boolean createBookmarks;
	boolean useShortTemplates;
	boolean nameVfunctions;
	boolean replaceClassStructures;

	public RecoveredClassHelper(Program program, ProgramLocation location, PluginTool tool,
			FlatProgramAPI api, boolean createBookmarks, boolean useShortTemplates,
			boolean nameVunctions, boolean replaceClassStructures, TaskMonitor monitor)
			throws Exception {

		this.monitor = monitor;
		this.program = program;
		this.location = location;
		this.tool = tool;
		this.api = api;

		extendedFlatAPI = new ExtendedFlatProgramAPI(program, monitor);

		this.classDataTypesCategoryPath =
			extendedFlatAPI.createDataTypeCategoryPath(CategoryPath.ROOT, DTM_CLASS_DATA_FOLDER_NAME);

		this.createBookmarks = createBookmarks;
		this.useShortTemplates = useShortTemplates;
		this.nameVfunctions = nameVunctions;
		this.replaceClassStructures = replaceClassStructures;

		globalNamespace = (GlobalNamespace) program.getGlobalNamespace();

		decompilerUtils = new DecompilerScriptUtils(program, tool, monitor);

		dataTypeManager = program.getDataTypeManager();
		symbolTable = program.getSymbolTable();

		defaultPointerSize = program.getDefaultPointerSize();
	}

	public void updateVftableToClassMap(Address vftableAddress, RecoveredClass recoveredClass) {
		if (vftableToClassMap.get(vftableAddress) == null) {
			vftableToClassMap.put(vftableAddress, recoveredClass);
		}
	}

	public RecoveredClass getVftableClass(Address vftableAddress) {
		return vftableToClassMap.get(vftableAddress);
	}

	/**
	 * Method to create a mappings between the list of vftable references to the vftables they reference
	 * @param referencesToVftable addresses that reference the given vftable address
	 * @param vftableAddress the given vftable address
	 * @throws CancelledException if cancelled
	 */
	public void addReferenceToVtableMapping(List<Address> referencesToVftable,
			Address vftableAddress) throws CancelledException {

		Iterator<Address> referencesIterator = referencesToVftable.iterator();
		while (referencesIterator.hasNext()) {
			Address vtableReference = referencesIterator.next();
			monitor.checkCanceled();
			vftableRefToVftableMap.put(vtableReference, vftableAddress);
		}
	}

	public Address getVftableAddress(Address vftableReference) {
		return vftableRefToVftableMap.get(vftableReference);
	}

	/**
	 * Method to update the functionToVftableListMap with the given input
	 * @param vftableRefToFunctionMapping a mapping of a vftable reference to the function it is in
	 * @throws CancelledException if cancelled
	 */
	public void addFunctionToVftableReferencesMapping(
			Map<Address, Function> vftableRefToFunctionMapping) throws CancelledException {

		Set<Address> keySet = vftableRefToFunctionMapping.keySet();
		Iterator<Address> referencesIterator = keySet.iterator();
		while (referencesIterator.hasNext()) {
			monitor.checkCanceled();
			Address vtableReference = referencesIterator.next();
			Function function = vftableRefToFunctionMapping.get(vtableReference);
			if (functionToVftableRefsMap.containsKey(function)) {
				List<Address> referenceList = functionToVftableRefsMap.get(function);
				if (!referenceList.contains(vtableReference)) {
					List<Address> newReferenceList = new ArrayList<Address>(referenceList);
					newReferenceList.add(vtableReference);
					functionToVftableRefsMap.replace(function, referenceList, newReferenceList);
				}
			}
			else {
				List<Address> referenceList = new ArrayList<Address>();
				referenceList.add(vtableReference);
				functionToVftableRefsMap.put(function, referenceList);
			}
		}
	}

	public List<Address> getVftableReferences(Function function) {
		return functionToVftableRefsMap.get(function);
	}

	/**
	 * Method to add function to map of class it is contained in some functions are in 
	 * multiple classes becuase they have references to multiple class vtables either 
	 * because they have an inlined parent
	 * @param functions the given list of functions
	 * @param recoveredClass the given class
	 * @throws CancelledException if cancelled
	 */
	public void addFunctionsToClassMapping(List<Function> functions, RecoveredClass recoveredClass)
			throws CancelledException {

		Iterator<Function> functionIterator = functions.iterator();
		while (functionIterator.hasNext()) {
			monitor.checkCanceled();
			Function function = functionIterator.next();
			// if the map already contains a mapping for function and if
			// the associated class list doesn't contain the new class, then
			// add the new class and update the mapping
			if (functionToClassesMap.containsKey(function)) {
				List<RecoveredClass> classList = functionToClassesMap.get(function);
				if (!classList.contains(recoveredClass)) {
					List<RecoveredClass> newClassList = new ArrayList<RecoveredClass>(classList);
					newClassList.add(recoveredClass);
					functionToClassesMap.replace(function, classList, newClassList);
				}
			}
			// if the map doesn't contain a mapping for function, then add it
			else {
				List<RecoveredClass> classList = new ArrayList<RecoveredClass>();
				classList.add(recoveredClass);
				functionToClassesMap.put(function, classList);
			}
		}

	}

	public List<RecoveredClass> getClasses(Function function) {
		return functionToClassesMap.get(function);
	}

	/**
	 * Method to find all the vftables in the program 
	 * @return list of all vftable symbols
	 * @throws CancelledException when cancelled
	 */
	public List<Symbol> getListOfVftableSymbols() throws CancelledException {

		// Do with *'s to also get the PDB ones
		SymbolIterator vftableSymbols =
			program.getSymbolTable().getSymbolIterator("*vftable*", true);

		List<Symbol> vftableSymbolList = new ArrayList<Symbol>();
		while (vftableSymbols.hasNext()) {
			monitor.checkCanceled();
			Symbol vftableSymbol = vftableSymbols.next();
			if (vftableSymbol.getName().equals("vftable")) {
				vftableSymbolList.add(vftableSymbol);
			}
			// check for ones that are pdb that start with ' and may or may not end with '
			// can't just get all that contain vftable because that would get some strings
			else {
				String name = vftableSymbol.getName();
				name = name.substring(1, name.length());
				if (name.startsWith("vftable")) {
					vftableSymbolList.add(vftableSymbol);
				}
			}
		}
		return vftableSymbolList;
	}

	/**
	 * Method to return a symbol with the given name in the given namespace which is in the given
	 * parent namespace or null if one is not found
	 * @param parentNamespaceName name of parent namespace
	 * @param namespaceName name of symbol namespace
	 * @param symbolName name of symbol
	 * @return Symbol with given name, namespace and parent namespace or null if doesn't exist
	 * @throws CancelledException if cancelled
	 */
	public Symbol getSymbolInNamespaces(String parentNamespaceName, String namespaceName,
			String symbolName) throws CancelledException {

		SymbolIterator symbols = program.getSymbolTable().getSymbols(symbolName);
		while (symbols.hasNext()) {
			monitor.checkCanceled();
			Symbol symbol = symbols.next();
			if (symbol.getParentNamespace().getName().equals(namespaceName)) {
				Namespace namespace = symbol.getParentNamespace();
				if (namespace.getParentNamespace().getName().equals(parentNamespaceName)) {
					return symbol;
				}
			}
		}
		return null;
	}

	public Address getSingleAddressOfSymbolContainingBothStrings(String string1, String string2)
			throws CancelledException {

		List<Address> symbolAddressList = new ArrayList<Address>();

		SymbolIterator symbols =
			program.getSymbolTable().getSymbolIterator("*" + string1 + "*", true);

		while (symbols.hasNext()) {
			monitor.checkCanceled();
			Symbol symbol = symbols.next();
			Address symbolAddress = symbol.getAddress();

			if (symbol.getName().contains(string2)) {
				if (!symbolAddressList.contains(symbolAddress)) {
					symbolAddressList.add(symbolAddress);
				}
			}
		}
		if (symbolAddressList.size() == 1) {
			return symbolAddressList.get(0);
		}
		return null;
	}

	/**
	 * Method to create a map with keyset containing all constructor/destructor functions in the 
	 * given list of classes and associated mapping to list of refAddrPairs for called 
	 * constructor/destructor functions  
	 * @param recoveredClasses the list of classes
	 * @throws CancelledException if cancelled
	 */
	public void createCalledFunctionMap(List<RecoveredClass> recoveredClasses)
			throws CancelledException {

		Iterator<RecoveredClass> recoveredClassIterator = recoveredClasses.iterator();

		while (recoveredClassIterator.hasNext()) {
			monitor.checkCanceled();
			RecoveredClass recoveredClass = recoveredClassIterator.next();
			List<Function> constructorOrDestructorFunctions =
				recoveredClass.getConstructorOrDestructorFunctions();
			Iterator<Function> functionIterator = constructorOrDestructorFunctions.iterator();
			while (functionIterator.hasNext()) {
				monitor.checkCanceled();
				Function function = functionIterator.next();
				createFunctionToCalledConstructorOrDestructorRefAddrPairMapping(function);
			}
		}

	}

	/**
	 * Method to determine and add the mapping of the given function to its called constructor or destructor functions
	 * @param function given function
	 * @throws CancelledException when script is canceled
	 */
	public void createFunctionToCalledConstructorOrDestructorRefAddrPairMapping(Function function)
			throws CancelledException {

		List<ReferenceAddressPair> referenceAddressPairs = new ArrayList<ReferenceAddressPair>();
		Set<Function> calledFunctions = function.getCalledFunctions(monitor);
		Iterator<Function> calledFunctionIterator = calledFunctions.iterator();
		while (calledFunctionIterator.hasNext()) {
			monitor.checkCanceled();
			Function calledFunction = calledFunctionIterator.next();
			Function referencedFunction = calledFunction;
			if (calledFunction.isThunk()) {
				Function thunkFunction = calledFunction.getThunkedFunction(true);
				calledFunction = thunkFunction;
			}
			// if thunk, need to use the thunked function to see if it is on list of cds
			// but always need to use the actual called function to get reference address 
			// need to used the thunked function on the hashmap
			if (allConstructorsAndDestructors.contains(calledFunction)) {
				// get list of refs to this function from the calling function
				List<Address> referencesToFunctionBFromFunctionA =
					extendedFlatAPI.getReferencesToFunctionBFromFunctionA(function,
						referencedFunction);
				// add them to list of ref address pairs
				Iterator<Address> iterator = referencesToFunctionBFromFunctionA.iterator();
				while (iterator.hasNext()) {
					monitor.checkCanceled();
					Address sourceRefAddr = iterator.next();
					referenceAddressPairs.add(
						new ReferenceAddressPair(sourceRefAddr, calledFunction.getEntryPoint()));
				}
			}
		}
		// add list to global map
		functionToCalledConsDestRefAddrPairMap.put(function, referenceAddressPairs);

	}

	public List<ReferenceAddressPair> getCalledConstDestRefAddrPairs(Function function) {
		return functionToCalledConsDestRefAddrPairMap.get(function);
	}

	public void updateNamespaceToClassMap(Namespace namespace, RecoveredClass recoveredClass) {
		namespaceToClassMap.put(namespace, recoveredClass);
	}

	public RecoveredClass getClass(Namespace namespace) {
		return namespaceToClassMap.get(namespace);
	}

	public void updateFunctionToStorePcodeOpsMap(Function function,
			List<OffsetPcodeOpPair> offsetPcodeOpPairs) {
		if (functionToStorePcodeOps.get(function) == null) {
			functionToStorePcodeOps.put(function, offsetPcodeOpPairs);
		}
	}

	public List<OffsetPcodeOpPair> getStorePcodeOpPairs(Function function) {
		return functionToStorePcodeOps.get(function);
	}

	public void updateFunctionToLoadPcodeOpsMap(Function function,
			List<OffsetPcodeOpPair> offsetPcodeOpPairs) {
		if (functionToLoadPcodeOps.get(function) == null) {
			functionToLoadPcodeOps.put(function, offsetPcodeOpPairs);
		}
	}

	public List<OffsetPcodeOpPair> getLoadPcodeOpPairs(Function function) {
		return functionToLoadPcodeOps.get(function);
	}

	public void updateAllConstructorsAndDestructorsList(List<Function> functions) {
		allConstructorsAndDestructors.addAll(functions);
	}

	public List<Function> getAllConstructorsAndDestructors() {
		return allConstructorsAndDestructors;
	}

	public void addToAllConstructors(Function function) {
		allConstructors.add(function);
	}

	public void removeFromAllConstructors(Function function) {
		allConstructors.remove(function);
	}

	public List<Function> getAllConstructors() {
		return allConstructors;
	}

	public void addToAllDestructors(Function function) {
		allDestructors.add(function);
	}

	public void removeFromAllDestructors(Function function) {
		allDestructors.remove(function);
	}

	public List<Function> getAllDestructors() {
		return allDestructors;
	}

	public void addToAllInlinedConstructors(Function function) {
		allInlinedConstructors.add(function);
	}

	public void removeFromAllInlinedConstructors(Function function) {
		allInlinedConstructors.remove(function);
	}

	public List<Function> getAllInlinedConstructors() {
		return allInlinedConstructors;
	}

	public void addToAllInlinedDestructors(Function function) {
		allInlinedDestructors.add(function);
	}

	public void removeFromAllInlinedDestructors(Function function) {
		allInlinedDestructors.remove(function);
	}

	public List<Function> getAllInlinedDestructors() {
		return allInlinedDestructors;
	}

	/**
	 * Method to determine if referenced vftables are from the same class
	 * @param vftableReferences list of vftable references
	 * @return true if all listed vftable references refer to vftables from the same class, false otherwise
	 * @throws CancelledException when cancelled
	 */
	public boolean areVftablesInSameClass(List<Address> vftableReferences)
			throws CancelledException {

		List<RecoveredClass> classes = new ArrayList<RecoveredClass>();

		Iterator<Address> iterator = vftableReferences.iterator();
		while (iterator.hasNext()) {
			monitor.checkCanceled();
			Address vftableReference = iterator.next();
			Address vftableAddress = vftableRefToVftableMap.get(vftableReference);
			RecoveredClass recoveredClass = vftableToClassMap.get(vftableAddress);
			if (!classes.contains(recoveredClass)) {
				classes.add(recoveredClass);
			}
		}
		if (classes.size() > 1) {
			return false;
		}
		return true;
	}

	/**
	 * Method to return the first reference to the class vftable in the given function
	 * @param recoveredClass the given class
	 * @param function the given function
	 * @return the reference to the class vftable in the given function or null if there isn't one
	 * @throws CancelledException if cancelled
	 */
	public Address getFirstClassVftableReference(RecoveredClass recoveredClass,
			Function function) throws CancelledException {

		List<Address> vftableReferenceList = functionToVftableRefsMap.get(function);

		if (vftableReferenceList == null) {
			return null;
		}

		Collections.sort(vftableReferenceList);

		Iterator<Address> vftableRefs = vftableReferenceList.iterator();
		while (vftableRefs.hasNext()) {
			monitor.checkCanceled();
			Address vftableRef = vftableRefs.next();

			Address vftableAddress = vftableRefToVftableMap.get(vftableRef);
			if (vftableAddress == null) {
				continue;
			}

			RecoveredClass referencedClass = vftableToClassMap.get(vftableAddress);
			if (referencedClass == null) {
				continue;
			}

			if (referencedClass.equals(recoveredClass)) {
				return vftableRef;
			}
		}
		return null;

	}

	/**
	 * Method to get a sorted list of both vftable and call refs to ancestor classes of the given 
	 * class in the given function
	 * @param function the given function
	 * @param recoveredClass the given class
	 * @return a sorted list of both vftable and call refs to ancestor classes of the given 
	 * class in the given function
	 * @throws CancelledException if cancelled
	 */
	public List<Address> getSortedListOfAncestorRefsInFunction(Function function,
			RecoveredClass recoveredClass) throws CancelledException {

		// get the map of all referenced vftables or constructor/desstructor calls in this function
		Map<Address, RecoveredClass> referenceToClassMapForFunction =
			getReferenceToClassMap(recoveredClass, function);

		// get a list of all ancestor classes referenced in the map 
		List<RecoveredClass> classHierarchy = recoveredClass.getClassHierarchy();

		// make a list of all related class references
		List<Address> listOfAncestorRefs = new ArrayList<Address>();
		Set<Address> ancestorRefs = referenceToClassMapForFunction.keySet();
		Iterator<Address> ancestorRefIterator = ancestorRefs.iterator();
		while (ancestorRefIterator.hasNext()) {
			monitor.checkCanceled();
			Address ancestorRef = ancestorRefIterator.next();
			RecoveredClass mappedClass = referenceToClassMapForFunction.get(ancestorRef);
			if (classHierarchy.contains(mappedClass)) {
				listOfAncestorRefs.add(ancestorRef);
			}
		}

		Collections.sort(listOfAncestorRefs);
		return listOfAncestorRefs;
	}

	/**
	 * Method to create a map of all references to classes in the given function. Classes are, for this purpose, referenced if they
	 * a vftable belonging to a class is referenced or if a constructor/destructor function from a class is called 
	 * @param recoveredClass the given class
	 * @param function the given function
	 * @return Map of Address references to Class object for the given function
	 * @throws CancelledException when cancelled
	 */
	public Map<Address, RecoveredClass> getReferenceToClassMap(RecoveredClass recoveredClass,
			Function function) throws CancelledException {

		Map<Address, RecoveredClass> referenceToParentMap = new HashMap<Address, RecoveredClass>();

		List<Address> vftableRefs = functionToVftableRefsMap.get(function);

		if (vftableRefs == null) {
			return referenceToParentMap;
		}

		// iterate through all vftable refs in the function and add it to ref/Parent map
		Iterator<Address> vftableRefIterator = vftableRefs.iterator();
		while (vftableRefIterator.hasNext()) {

			monitor.checkCanceled();

			Address vftableRef = vftableRefIterator.next();
			Address vftableAddress = extendedFlatAPI.getSingleReferencedAddress(vftableRef);

			if (vftableAddress == null) {
				continue;
			}

			RecoveredClass parentClass = vftableToClassMap.get(vftableAddress);
			referenceToParentMap.put(vftableRef, parentClass);
		}

		// remove duplicate vftable refs (occasionally there are LEA then MOV of same vftable address
		// a few intructions of each other. It confuses later processes to have both.
		referenceToParentMap = dedupeMap(referenceToParentMap);

		// iterate through all the ref/addr pairs of called constructors/destructors in the function
		// and get the class the constructor/destructor belongs to and add the ref/Parent pair to the
		// same map as the vftable refs above
		List<ReferenceAddressPair> refAddrPairsToCalledParents =
			functionToCalledConsDestRefAddrPairMap.get(function);

		// if no calls then just return the ones found in the vftable section above
		if (refAddrPairsToCalledParents == null) {
			return referenceToParentMap;
		}

		Iterator<ReferenceAddressPair> refAddPairIterator = refAddrPairsToCalledParents.iterator();

		while (refAddPairIterator.hasNext()) {

			monitor.checkCanceled();

			ReferenceAddressPair parentRefAddrPair = refAddPairIterator.next();

			Address parentConstructorAddress = parentRefAddrPair.getDestination();
			Function parentConstructor =
				program.getFunctionManager().getFunctionAt(parentConstructorAddress);

			if (parentConstructor.isThunk()) {
				parentConstructor = parentConstructor.getThunkedFunction(true);
			}

			RecoveredClass ancestorClass =
				getAncestorClassWithGivenFunction(recoveredClass, parentConstructor);

			if (ancestorClass == null) {
				continue;
			}

			referenceToParentMap.put(parentRefAddrPair.getSource(), ancestorClass);
		}

		return referenceToParentMap;
	}

	/**
	 * Get the list of incorrect FID functions
	 * @return the list of incorrect FID functions
	 */
	public List<Function> getBadFIDFunctions() {
		return badFIDFunctions;
	}

	/**
	 * Get the list of resolved functions that had multiple FID possibilities before but could 
	 * be resolved to the correct name.
	 * @return the list of resolved FID functions
	 */
	public List<Function> getResolvedFIDFunctions() {
		return badFIDFunctions;
	}

	/**
	 * Get the fixed functions that had incorrect data types due to incorrect FID (includes those
	 * incorrect due to decompiler propagation of bad types from bad FID)
	 * @return the fixed functions that had incorrect data types due to incorrect FID
	 */
	public List<Function> getFixedFIDFunctions() {
		return badFIDFunctions;
	}

	private Map<Address, RecoveredClass> dedupeMap(Map<Address, RecoveredClass> map)
			throws CancelledException {

		// Sort the vftable refs in the order they appear in the function
		Set<Address> vftableRefs = map.keySet();
		List<Address> vftableRefList = new ArrayList<Address>(vftableRefs);
		Collections.sort(vftableRefList);

		Iterator<Address> vftableRefIterator = vftableRefList.iterator();
		RecoveredClass lastClass = null;
		Address lastVftableRef = null;
		while (vftableRefIterator.hasNext()) {
			monitor.checkCanceled();
			Address vftableRef = vftableRefIterator.next();
			RecoveredClass currentClass = map.get(vftableRef);

			if (lastClass != null && lastClass.equals(currentClass)) {
				// if vftable refs are within a few instructions, dedupe map
				if (numInstructionsApart(lastVftableRef, vftableRef) <= 3) {
					map.remove(vftableRef);
				}
			}

			lastClass = currentClass;
			lastVftableRef = vftableRef;
		}

		return map;
	}

	private int numInstructionsApart(Address ref1, Address ref2) throws CancelledException {

		Instruction instruction = program.getListing().getInstructionAfter(ref1);
		int numApart = 0;
		while (instruction != null && !instruction.contains(ref2)) {
			monitor.checkCanceled();
			numApart++;
			instruction = program.getListing().getInstructionAfter(instruction.getMaxAddress());
		}
		return numApart;
	}

	/**
	 * Method to figure out which of the multiple parents of a class contain the given function in their class
	 * @param recoveredClass the given class with multiple parents
	 * @param function the given function that is in one of the parent classes
	 * @return the parent class that the given function belongs to
	 * @throws CancelledException if cancelled
	 */
	private RecoveredClass getAncestorClassWithGivenFunction(RecoveredClass recoveredClass,
			Function function) throws CancelledException {

		List<RecoveredClass> classList = functionToClassesMap.get(function);

		if (classList == null) {
			return null;
		}

		if (classList.contains(recoveredClass)) {
			classList.remove(recoveredClass);
		}

		if (classList.size() == 0) {
			return null;
		}

		if (classList.size() == 1) {
			return classList.get(0);
		}

		List<RecoveredClass> parentClasses =
			new ArrayList<RecoveredClass>(recoveredClass.getClassHierarchyMap().keySet());

		// try direct parents first
		Iterator<RecoveredClass> parentsIterator = parentClasses.iterator();
		while (parentsIterator.hasNext()) {
			monitor.checkCanceled();
			RecoveredClass parentClass = parentsIterator.next();
			List<Function> constructorDestructorList =
				new ArrayList<Function>(parentClass.getConstructorList());
			constructorDestructorList.addAll(parentClass.getDestructorList());
			if (constructorDestructorList.contains(function)) {
				return parentClass;
			}
		}

		// if not found in direct parents, try all ancestors
		List<RecoveredClass> ancestorClasses = recoveredClass.getClassHierarchy();

		if (ancestorClasses.size() <= 1) {
			return recoveredClass;
		}

		ListIterator<RecoveredClass> ancestorIterator = ancestorClasses.listIterator(1);
		while (ancestorIterator.hasNext()) {
			monitor.checkCanceled();

			RecoveredClass ancestorClass = ancestorIterator.next();

			// already checked the parents
			if (parentClasses.contains(ancestorClass)) {
				continue;
			}
			List<Function> constructorDestructorList =
				new ArrayList<Function>(ancestorClass.getConstructorList());
			constructorDestructorList.addAll(ancestorClass.getDestructorList());
			if (constructorDestructorList.contains(function)) {
				return ancestorClass;
			}
		}

		return null;
	}

	/**
	 * Method to get a list of addresses that are references from the given address
	 * @param address the given address
	 * @return a list of addresses that are references from the given address 
	 */
	private List<Address> getReferenceFromAddresses(Address address) {

		Reference[] referencesFrom = program.getReferenceManager().getReferencesFrom(address);

		// get only the address references at the given address (ie no stack refs, ...)
		List<Address> refFromAddresses = new ArrayList<Address>();
		for (Reference referenceFrom : referencesFrom) {
			if (referenceFrom.isMemoryReference()) {
				refFromAddresses.add(referenceFrom.getToAddress());
			}
		}

		return refFromAddresses;
	}

	/**
	 * Retrieve the first stored vftable from the pcodeOps in the list 
	 * @param storedPcodeOps list of offset/PcodeOp pairs
	 * @return first referenced vftable address 
	 * @throws CancelledException if cancelled
	 */
	public Address getStoredVftableAddress(List<OffsetPcodeOpPair> storedPcodeOps)
			throws CancelledException {

		if (storedPcodeOps.size() > 0) {
			Iterator<OffsetPcodeOpPair> iterator = storedPcodeOps.iterator();
			// figure out if vftable is referenced
			while (iterator.hasNext()) {
				monitor.checkCanceled();
				OffsetPcodeOpPair offsetPcodeOpPair = iterator.next();
				PcodeOp pcodeOp = offsetPcodeOpPair.getPcodeOp();
				Varnode storedValue = pcodeOp.getInput(2);
				Address vftableAddress = decompilerUtils.getAssignedAddressFromPcode(storedValue);
				if (vftableAddress != null && vftableToClassMap.containsKey(vftableAddress)) {
					return vftableAddress;
				}
			}
		}
		return null;
	}

	/**
	 * Method to get a list of addresses that reference the given vftable address
	 * @param vftableAddress the given vftable address
	 * @return list of addresses that reference the given vftable address
	 * @throws CancelledException if cancelled
	 */
	public List<Address> getReferencesToVftable(Address vftableAddress) throws CancelledException {

		List<Address> referencesToVftable = new ArrayList<>();

		ReferenceIterator iterator = program.getReferenceManager().getReferencesTo(vftableAddress);

		while (iterator.hasNext()) {

			monitor.checkCanceled();

			Reference reference = iterator.next();
			Address vtableReference = reference.getFromAddress();
			referencesToVftable.add(vtableReference);
		}

		return referencesToVftable;
	}

	/**
	 * Method to retrieve a list of vftable symbols, from the given list of vftables, in the given 
	 * namespace
	 * @param vftableSymbols the list of all vftable symbols
	 * @param namespace the given namespace
	 * @return a list of vftable symbols in the given namespace
	 * @throws CancelledException if cancelled
	 */
	//TODO: update to use the one below this
	public List<Symbol> getVftablesInNamespace(List<Symbol> vftableSymbols, Namespace namespace)
			throws CancelledException {

		List<Symbol> vftableSymbolsInNamespace = new ArrayList<Symbol>();

		Iterator<Symbol> symbolsInNamespace = program.getSymbolTable().getSymbols(namespace);
		while (symbolsInNamespace.hasNext()) {
			monitor.checkCanceled();
			Symbol symbol = symbolsInNamespace.next();
			if (vftableSymbols.contains(symbol) &&
				!isSymbolAddressOnList(vftableSymbolsInNamespace, symbol.getAddress())) {
				vftableSymbolsInNamespace.add(symbol);
			}
		}
		return vftableSymbolsInNamespace;
	}

	/**
	 * Method to retrieve a list of vftable symbols in the given namespace
	 * @param namespace the given namespace
	 * @return a list of vftable symbols in the given namespace
	 * @throws CancelledException if cancelled
	 */
	public List<Symbol> getVftablesInNamespace(Namespace namespace) throws CancelledException {

		List<Symbol> vftableSymbolsInNamespace = new ArrayList<Symbol>();

		Iterator<Symbol> symbolsInNamespace = program.getSymbolTable().getSymbols(namespace);
		while (symbolsInNamespace.hasNext()) {
			monitor.checkCanceled();
			Symbol symbol = symbolsInNamespace.next();
			if (symbol.getName().contains("vftable")) {
				vftableSymbolsInNamespace.add(symbol);
			}
		}
		return vftableSymbolsInNamespace;
	}

	private boolean isSymbolAddressOnList(List<Symbol> symbols, Address address)
			throws CancelledException {

		Iterator<Symbol> symbolIterator = symbols.iterator();
		while (symbolIterator.hasNext()) {
			monitor.checkCanceled();
			Symbol symbol = symbolIterator.next();
			if (symbol.getAddress().equals(address)) {
				return true;
			}

		}
		return false;
	}

	/**
	 * Method to determine if the given function is an inlined destructor or indeterminate in any class
	 * @param function the given function
	 * @return true if the given function is an inlined function in any class, false if it is not an 
	 * inlined function in any class
	 * @throws CancelledException if cancelled
	 */
	public boolean isInlineDestructorOrIndeterminateInAnyClass(Function function)
			throws CancelledException {

		List<RecoveredClass> functionClasses = getClasses(function);
		if (functionClasses == null) {
			if (DEBUG) {
				Msg.debug(this, "no function to class map for " + function.getEntryPoint());
			}
			return true;
		}
		Iterator<RecoveredClass> functionClassesIterator = functionClasses.iterator();
		while (functionClassesIterator.hasNext()) {
			monitor.checkCanceled();
			RecoveredClass recoveredClass = functionClassesIterator.next();

			if (recoveredClass.getInlinedDestructorList().contains(function)) {
				return true;
			}
			if (recoveredClass.getIndeterminateInlineList().contains(function)) {
				return true;
			}
		}
		return false;
	}

	/**
	 * Method to create mappings for the current class and use the decompiler
	 * to figure out class member data information
	 * @param recoveredClass class that function belongs to
	 * @param function current function to process
	 * @throws CancelledException if cancelled
	 * @throws DuplicateNameException if try to create same symbol name already in namespace
	 * @throws InvalidInputException if issues setting return type
	 * @throws CircularDependencyException if parent namespace is descendent of given namespace
	 */
	public void gatherClassMemberDataInfoForFunction(RecoveredClass recoveredClass,
			Function function) throws CancelledException, DuplicateNameException,
			InvalidInputException, CircularDependencyException {

		// save off param and return information
		Parameter[] originalParameters = function.getParameters();
		DataType[] originalTypes = new DataType[originalParameters.length];
		SourceType[] originalSources = new SourceType[originalParameters.length];
		for (int i = 0; i < originalParameters.length; i++) {
			monitor.checkCanceled();
			originalTypes[i] = originalParameters[i].getDataType();
			originalSources[i] = originalParameters[i].getSource();
		}
		DataType originalReturnType = function.getReturnType();
		SourceType originalReturnSource = function.getReturn().getSource();

		Namespace originalNamespace = function.getParentNamespace();

		// temporarily remove class data type or other empty structures from return and params
		// so they do not skew the structure contents from FillOutStructureCmd 
		temporarilyReplaceEmptyStructures(function, recoveredClass.getClassNamespace());

		// create maps and updates class member data information using structure and pcode info  returned
		// from FillOutStructureCmd
		updateMapsAndClassMemberDataInfo(function, recoveredClass);

		// replace namespace if it was removed
		if (!function.getParentNamespace().equals(originalNamespace)) {
			function.setParentNamespace(originalNamespace);
		}

		// put back return and param data types that were temporarily removed
		Parameter[] parameters = function.getParameters();
		for (int i = 0; i < parameters.length; i++) {
			monitor.checkCanceled();
			if (parameters[i].getName().equals("this")) {
				continue;
			}
			if (!parameters[i].getDataType().equals(originalTypes[i])) {
				parameters[i].setDataType(originalTypes[i], originalSources[i]);
			}
		}
		if (!function.getReturnType().equals(originalReturnType)) {
			function.setReturnType(originalReturnType, originalReturnSource);
		}
	}

	/**
	 * Method to update the given class's maps and class member data using the given function info
	 * @param function the given function
	 * @param recoveredClass the given class
	 * @throws CancelledException if cancelled
	 */
	private void updateMapsAndClassMemberDataInfo(Function function, RecoveredClass recoveredClass)
			throws CancelledException {

		List<Address> vftableReferenceList = getVftableReferences(function);
		if (vftableReferenceList == null) {
			if (DEBUG) {
				Msg.debug(this, "In update maps: function to class map doesn't exist for " +
					function.getEntryPoint().toString());
			}
			return;
		}
		Collections.sort(vftableReferenceList);
		Address firstVftableReference = vftableReferenceList.get(0);
		if (firstVftableReference == null) {
			return;
		}

		// make sure first vftable ref is in the given class (if inlined it might not be)
		Address vftableAddress = getVftableAddress(firstVftableReference);
		RecoveredClass vftableClass = getVftableClass(vftableAddress);
		if (!vftableClass.equals(recoveredClass)) {

			if (DEBUG) {
				Msg.debug(this, "updating struct for " + recoveredClass.getName() +
					" but first vftable in function " + function.getEntryPoint().toString() +
					" is in class " + vftableClass.getName());
			}

			return;
		}

		getStructureFromDecompilerPcode(recoveredClass, function, firstVftableReference);

	}

	/**
	 * Method to retrieve a filled-in structure associated with the given function's high variable
	 * that stores the given first vftable reference address in the given function.
	 * @param recoveredClass the given class
	 * @param function the given function
	 * @param firstVftableReference the first vftable reference address in the given function
	 * @throws CancelledException if cancelled
	 */
	public void getStructureFromDecompilerPcode(RecoveredClass recoveredClass, Function function,
			Address firstVftableReference) throws CancelledException {

		// get the decompiler highFunction 
		HighFunction highFunction = decompilerUtils.getHighFunction(function);

		if (highFunction == null) {
			return;

		}

		List<HighVariable> highVariables = new ArrayList<HighVariable>();

		// if there are params add the first or the "this" param to the list to be checked first 
		// It is the most likely to store the vftablePtr
		if (highFunction.getFunctionPrototype().getNumParams() > 0) {

			HighVariable thisParam =
				highFunction.getFunctionPrototype().getParam(0).getHighVariable();
			if (thisParam != null) {
				highVariables.add(thisParam);
			}
		}

		// add the other high variables that store vftable pointer
		highVariables.addAll(
			getVariableThatStoresVftablePointer(highFunction, firstVftableReference));
		Iterator<HighVariable> highVariableIterator = highVariables.iterator();

		Address vftableAddress = null;
		while (highVariableIterator.hasNext()) {

			HighVariable highVariable = highVariableIterator.next();
			monitor.checkCanceled();

			FillOutStructureCmd fillCmd = new FillOutStructureCmd(program, location, tool);

			Structure structure = fillCmd.processStructure(highVariable, function);

			NoisyStructureBuilder componentMap = fillCmd.getComponentMap();

			List<OffsetPcodeOpPair> stores = fillCmd.getStorePcodeOps();
			stores = removePcodeOpsNotInFunction(function, stores);

			// this method checks the storedPcodeOps to see if one is the desired vftable address
			vftableAddress = getStoredVftableAddress(stores);
			if (vftableAddress != null &&
				getVftableAddress(firstVftableReference).equals(vftableAddress)) {

				if (structure != null) {
					recoveredClass.updateClassMemberStructure(structure);
					recoveredClass.updateClassMemberStructureUndefineds(componentMap);
				}

				List<OffsetPcodeOpPair> loads = fillCmd.getLoadPcodeOps();
				loads = removePcodeOpsNotInFunction(function, loads);

				//functionToStorePcodeOps.put(function, stores);
				updateFunctionToStorePcodeOpsMap(function, stores);
				updateFunctionToLoadPcodeOpsMap(function, loads);
				return;
			}

			if (DEBUG) {
				Msg.debug(this, "Could not find variable pointing to vftable in " +
					function.getEntryPoint().toString());
			}

		}

	}

	/**
	 * Method to determine which variable in the decompiler stores the vftable address
	 * @param highFunction the decompiler high function 
	 * @param vftableReference the address that points to a vftable
	 * @return the list of variables in the given function that store the vftable address
	 * @throws CancelledException if cancelled
	 */
	//TODO: update to make sure it is getting any global memory variables
	//TODO: Possibly refactor to use the same methodology as getAssignedAddressFrompcode or getStoredVftableAddress
	private List<HighVariable> getVariableThatStoresVftablePointer(HighFunction highFunction,
			Address vftableReference) throws CancelledException {

		List<HighVariable> highVars = new ArrayList<HighVariable>();

		Iterator<PcodeOpAST> pcodeOps = highFunction.getPcodeOps();
		while (pcodeOps.hasNext()) {
			monitor.checkCanceled();
			PcodeOp pcodeOp = pcodeOps.next();
			if (pcodeOp.getOpcode() == PcodeOp.STORE) {

				Address address = getTargetAddressFromPcodeOp(pcodeOp);
				if (address.equals(vftableReference)) {

					Varnode[] inputs = pcodeOp.getInputs();
					for (Varnode input : inputs) {
						monitor.checkCanceled();
						if (input.getHigh() != null) {
							highVars.add(input.getHigh());
						}
					}
				}
			}
		}
		return highVars;

	}

	/**
	 * temporarily change the function signature of the given constructor or destructor to replace
	 * any empty structure with same size undefined datatype and to also remove the functin from
	 * its namespace to remove the empty structure from the this param. This is so that the
	 * class member data calculations are made without bad info
	 * @param function the given function
	 * @param classNamespace the given class namespace
	 * @throws CancelledException if cancelled
	 * @throws DuplicateNameException if try to create same symbol name already in namespace
	 * @throws InvalidInputException if issue making function thiscall
	 * @throws CircularDependencyException if parent namespace is descendent of given namespace
	 */
	private void temporarilyReplaceEmptyStructures(Function function, Namespace classNamespace)
			throws CancelledException, DuplicateNameException, InvalidInputException,
			CircularDependencyException {

		int parameterCount = function.getParameterCount();
		for (int i = 0; i < parameterCount; i++) {
			monitor.checkCanceled();

			// if this call - temporarily put in global namespace to remove class structure
			// in order to get unbiased pcode store information
			if (function.getParameter(i).getName().equals("this")) {
				function.setParentNamespace(globalNamespace);
				continue;
			}

			DataType dataType = function.getParameter(i).getDataType();

			if (!extendedFlatAPI.isPointerToEmptyStructure(dataType)) {
				continue;
			}

			PointerDataType ptrUndefined = extendedFlatAPI.createPointerToUndefinedDataType(dataType);
			if (ptrUndefined != null) {
				function.getParameter(i).setDataType(ptrUndefined, SourceType.ANALYSIS);
			}

		}

		// Next check the return type to see if it is the empty structure
		DataType returnType = function.getReturnType();
		if (extendedFlatAPI.isPointerToEmptyStructure(returnType)) {
			PointerDataType ptrUndefined =
				extendedFlatAPI.createPointerToUndefinedDataType(returnType);
			if (ptrUndefined != null) {
				function.setReturnType(ptrUndefined, SourceType.ANALYSIS);
			}
		}

	}

	/**
	 * Method to determine if the given possible ancestor is an ancestor of any of the listed classes 
	 * @param recoveredClasses List of classes
	 * @param possibleAncestor possible ancestor of one of the listed classes
	 * @return true if ancestor of one of the listed classes, false otherwise
	 * @throws Exception if one of the classes has empty class hierarchy
	 */
	public boolean isClassAnAncestorOfAnyOnList(List<RecoveredClass> recoveredClasses,
			RecoveredClass possibleAncestor) throws Exception {

		Iterator<RecoveredClass> classIterator = recoveredClasses.iterator();
		while (classIterator.hasNext()) {
			monitor.checkCanceled();
			RecoveredClass recoveredClass = classIterator.next();

			if (isClassAnAncestor(recoveredClass, possibleAncestor)) {
				return true;
			}
		}
		return false;
	}

	/**
	 * Method to determine if a class is an ancestor of another class
	 * @param recoveredClass the class with possible ancestor
	 * @param possibleAncestorClass the class that might be ancestor of recoveredClass
	 * @return true if possibleAncestorClass is an ancestor of recoveredClass, false otherwise
	 * @throws Exception if class hierarchy is empty
	 */
	private boolean isClassAnAncestor(RecoveredClass recoveredClass,
			RecoveredClass possibleAncestorClass) throws Exception {

		List<RecoveredClass> classHierarchy =
			new ArrayList<RecoveredClass>(recoveredClass.getClassHierarchy());

		if (classHierarchy.isEmpty()) {
			throw new Exception(
				recoveredClass.getName() + " should not have an empty class hierarchy");
		}

		//remove self
		classHierarchy.remove(recoveredClass);

		if (classHierarchy.contains(possibleAncestorClass)) {
			return true;
		}
		return false;
	}

	/**
	 * Method to return subList of offset/pcodeOp pairs from the given list that are contained in the current function
	 * @param function The given function
	 * @param pcodeOps The list of pcodeOps to filter
	 * @return List of pcodeOps from given list that are contained in given function
	 * @throws CancelledException when cancelled
	 */
	public List<OffsetPcodeOpPair> removePcodeOpsNotInFunction(Function function,
			List<OffsetPcodeOpPair> pcodeOps) throws CancelledException {

		Iterator<OffsetPcodeOpPair> pcodeOpsIterator = pcodeOps.iterator();
		while (pcodeOpsIterator.hasNext()) {
			monitor.checkCanceled();
			OffsetPcodeOpPair offsetPcodeOpPair = pcodeOpsIterator.next();
			PcodeOp pcodeOp = offsetPcodeOpPair.getPcodeOp();
			Address pcodeOpAddress = pcodeOp.getSeqnum().getTarget();
			if (!function.getBody().contains(pcodeOpAddress)) {
				pcodeOpsIterator.remove();
			}
		}
		return pcodeOps;
	}

	/**
	 * Method to get the listing address that the given PcodeOp is associated with
	 * @param pcodeOp the given PcodeOp
	 * @return the address the given PcodeOp is associated with 
	 */
	public Address getTargetAddressFromPcodeOp(PcodeOp pcodeOp) {
		return pcodeOp.getSeqnum().getTarget();
	}

	public Function getCalledFunctionFromCallPcodeOp(PcodeOp calledPcodeOp) {

		Function calledFunction =
			api.getFunctionAt(calledPcodeOp.getInput(0).getAddress());
		if (calledFunction == null) {
			return null;
		}

		return calledFunction;
	}

	/**
	 * method to update the two given classes with their related class hierarchy
	 * @param parentClass parent of childClass
	 * @param childClass child of parentClass
	 */
	public void updateClassWithParent(RecoveredClass parentClass, RecoveredClass childClass) {

		// return if they are already a known parent/child pair
		if (parentClass.getChildClasses().contains(childClass) &&
			childClass.getParentList().contains(parentClass)) {
			return;
		}

		childClass.addParent(parentClass);

		childClass.setHasParentClass(true);
		parentClass.setHasChildClass(true);
		parentClass.addChildClass(childClass);

		return;
	}

	/**
	 * Method to retrieve only the classes that have vfunctions from the given list of classes
	 * @param recoveredClasses the given list of classes
	 * @return a list of classes that have vfunctions
	 * @throws CancelledException if cancelled
	 */
	public List<RecoveredClass> getClassesWithVFunctions(List<RecoveredClass> recoveredClasses)
			throws CancelledException {

		List<RecoveredClass> classesWithVFunctions = new ArrayList<RecoveredClass>();

		Iterator<RecoveredClass> classIterator = recoveredClasses.iterator();
		while (classIterator.hasNext()) {
			monitor.checkCanceled();
			RecoveredClass recoveredClass = classIterator.next();
			if (recoveredClass.hasVftable()) {
				classesWithVFunctions.add(recoveredClass);
			}
		}

		return classesWithVFunctions;
	}

	/**
	 * Method that returns a list of all parents with virtual functions for the given class
	 * @param recoveredClass given class
	 * @return list of all parents with virtual functions for given class or empty list if none
	 * @throws CancelledException when cancelled
	 */
	public List<RecoveredClass> getParentsWithVirtualFunctions(RecoveredClass recoveredClass)
			throws CancelledException {

		List<RecoveredClass> parentsWithVFunctions = new ArrayList<RecoveredClass>();

		Map<RecoveredClass, List<RecoveredClass>> classHierarchyMap =
			recoveredClass.getClassHierarchyMap();

		// no parents so return empty list
		if (classHierarchyMap.isEmpty()) {
			return parentsWithVFunctions;
		}

		List<RecoveredClass> parentClassList =
			new ArrayList<RecoveredClass>(classHierarchyMap.keySet());

		Iterator<RecoveredClass> parentIterator = parentClassList.iterator();
		while (parentIterator.hasNext()) {

			monitor.checkCanceled();

			RecoveredClass parentClass = parentIterator.next();
			if (parentClass.hasVftable()) {
				parentsWithVFunctions.add(parentClass);
			}
		}

		return parentsWithVFunctions;
	}

	/**
	 * Method to get list of the given class's ancestors that have virtual functions or functions inherited virtual functions(ie a vftable)
	 * @param recoveredClass the given class
	 * @return list of the given class's ancestors that have virtual functions or functions inherited virtual functions(ie a vftable)
	 * @throws CancelledException if cancelled
	 */
	public List<RecoveredClass> getAncestorsWithVirtualFunctions(RecoveredClass recoveredClass)
			throws CancelledException {

		List<RecoveredClass> ancestorsWithVFunctions = new ArrayList<RecoveredClass>();

		// no parents so return empty list
		if (!recoveredClass.hasParentClass()) {
			return ancestorsWithVFunctions;
		}

		List<RecoveredClass> classHierarchyList = recoveredClass.getClassHierarchy();

		Iterator<RecoveredClass> ancestorIterator = classHierarchyList.iterator();
		while (ancestorIterator.hasNext()) {

			monitor.checkCanceled();

			RecoveredClass parentClass = ancestorIterator.next();
			if (parentClass.hasVftable()) {
				ancestorsWithVFunctions.add(parentClass);
			}
		}

		return ancestorsWithVFunctions;
	}

	/**
	 * Method to get ancestors that do not have vfunctions
	 * @param recoveredClass the given class
	 * @return List of ancestors without vfunctions
	 * @throws CancelledException if cancelled
	 */
	public List<RecoveredClass> getAncestorsWithoutVfunctions(RecoveredClass recoveredClass)
			throws CancelledException {

		List<RecoveredClass> ancestorsWithoutVfunctions = new ArrayList<RecoveredClass>();

		List<RecoveredClass> classHierarchy = recoveredClass.getClassHierarchy();

		Iterator<RecoveredClass> hierarchyIterator = classHierarchy.iterator();

		while (hierarchyIterator.hasNext()) {
			monitor.checkCanceled();
			RecoveredClass ancestorClass = hierarchyIterator.next();

			// skip self
			if (ancestorClass.equals(recoveredClass)) {
				continue;
			}
			if (!ancestorClass.hasVftable()) {
				ancestorsWithoutVfunctions.add(ancestorClass);
			}
		}

		return ancestorsWithoutVfunctions;
	}

	/**
	 * Method to test whether class has ancestor without virtual functions or not
	 * @param recoveredClass given class object
	 * @return true if class has an ancestor class without virtual functions
	 * @throws CancelledException if cancelled
	 */
	public boolean hasNonVirtualFunctionAncestor(RecoveredClass recoveredClass)
			throws CancelledException {
		List<RecoveredClass> classHierarchy = recoveredClass.getClassHierarchy();
		Iterator<RecoveredClass> recoveredClassIterator = classHierarchy.iterator();
		while (recoveredClassIterator.hasNext()) {
			monitor.checkCanceled();
			RecoveredClass currentClass = recoveredClassIterator.next();
			if (!currentClass.hasVftable()) {
				return true;
			}
		}
		return false;
	}

	/**
	 * Method to get all ancestor class constructors for the given class
	 * @param recoveredClass given class
	 * @return List of all functions that are constructors of an ancestor class of given class
	 * @throws CancelledException if script is cancelled
	 */
	public List<Function> getAllAncestorConstructors(RecoveredClass recoveredClass)
			throws CancelledException {

		List<Function> allAncestorConstructors = new ArrayList<Function>();

		List<RecoveredClass> classHierarchy = recoveredClass.getClassHierarchy();
		ListIterator<RecoveredClass> classHierarchyIterator = classHierarchy.listIterator(1);

		while (classHierarchyIterator.hasNext()) {
			monitor.checkCanceled();
			RecoveredClass currentClass = classHierarchyIterator.next();

			List<Function> constructorList =
				new ArrayList<Function>(currentClass.getConstructorList());
			constructorList.addAll(currentClass.getInlinedConstructorList());
			Iterator<Function> constructors = constructorList.iterator();
			while (constructors.hasNext()) {
				monitor.checkCanceled();
				Function constructor = constructors.next();
				if (!allAncestorConstructors.contains(constructor)) {
					allAncestorConstructors.add(constructor);
				}
			}
		}
		return allAncestorConstructors;
	}

	/**
	 * Method to retrieve a list of destructors for the ancestors of the given class
	 * @param recoveredClass the given class
	 * @return a list of destructors for the ancestors of the given class
	 * @throws CancelledException if cancelled
	 */
	public List<Function> getAncestorDestructors(RecoveredClass recoveredClass)
			throws CancelledException {

		List<Function> allAncestorDestructors = new ArrayList<Function>();

		List<RecoveredClass> classHierarchy = recoveredClass.getClassHierarchy();
		ListIterator<RecoveredClass> classHierarchyIterator = classHierarchy.listIterator(1);

		while (classHierarchyIterator.hasNext()) {
			monitor.checkCanceled();
			RecoveredClass parentClass = classHierarchyIterator.next();

			List<Function> destructorList =
				new ArrayList<Function>(parentClass.getDestructorList());
			destructorList.addAll(parentClass.getInlinedDestructorList());
			Iterator<Function> destructors = destructorList.iterator();
			while (destructors.hasNext()) {
				monitor.checkCanceled();
				Function destructor = destructors.next();
				if (!allAncestorDestructors.contains(destructor)) {
					allAncestorDestructors.add(destructor);
				}
			}
		}
		return allAncestorDestructors;
	}

	/**
	 * Method to retrieve all constructors of descendants of the given class
	 * @param recoveredClass the given class
	 * @return a list of all constructors of descendants of the given class
	 * @throws CancelledException if cancelled
	 */
	public List<Function> getAllDescendantConstructors(RecoveredClass recoveredClass)
			throws CancelledException {

		List<Function> allDescendantConstructors = new ArrayList<Function>();

		List<RecoveredClass> childClasses = recoveredClass.getChildClasses();
		Iterator<RecoveredClass> childClassIterator = childClasses.iterator();
		while (childClassIterator.hasNext()) {
			monitor.checkCanceled();
			RecoveredClass childClass = childClassIterator.next();

			List<Function> constructorList =
				new ArrayList<Function>(childClass.getConstructorList());
			constructorList.addAll(childClass.getInlinedConstructorList());
			Iterator<Function> constructors = constructorList.iterator();
			while (constructors.hasNext()) {
				monitor.checkCanceled();
				Function constructor = constructors.next();
				if (!allDescendantConstructors.contains(constructor)) {
					allDescendantConstructors.add(constructor);
				}
			}
			allDescendantConstructors.addAll(getAllDescendantConstructors(childClass));
		}

		return allDescendantConstructors;
	}

	/**
	 * Method to retrieve all destructors of descendants of the given class
	 * @param recoveredClass the given class
	 * @return a list of all destructors of descendants of the given class
	 * @throws CancelledException if cancelled
	 */
	public List<Function> getAllDescendantDestructors(RecoveredClass recoveredClass)
			throws CancelledException {

		List<Function> allDescendantDestructors = new ArrayList<Function>();

		List<RecoveredClass> childClasses = recoveredClass.getChildClasses();
		Iterator<RecoveredClass> childClassIterator = childClasses.iterator();
		while (childClassIterator.hasNext()) {
			monitor.checkCanceled();
			RecoveredClass childClass = childClassIterator.next();

			List<Function> destructorList = new ArrayList<Function>(childClass.getDestructorList());
			destructorList.addAll(childClass.getInlinedDestructorList());
			Iterator<Function> destructors = destructorList.iterator();
			while (destructors.hasNext()) {
				monitor.checkCanceled();
				Function destructor = destructors.next();
				if (!allDescendantDestructors.contains(destructor)) {
					allDescendantDestructors.add(destructor);
				}
			}
			allDescendantDestructors.addAll(getAllDescendantDestructors(childClass));
		}

		return allDescendantDestructors;
	}

	/**
	 * Method to retrieve a list of possible parent class constructors to the given function
	 * @param function the given function
	 * @return a list of possible parent class constructors to the given function
	 * @throws CancelledException if cancelled
	 */
	public List<Function> getPossibleParentConstructors(Function function)
			throws CancelledException {

		List<Function> possibleParentConstructors = new ArrayList<Function>();

		List<ReferenceAddressPair> refAddrPairList = getCalledConstDestRefAddrPairs(function);

		List<Address> vftableReferenceList = getVftableReferences(function);
		if (vftableReferenceList == null) {
			return possibleParentConstructors;
		}

		Address minVftableReference = extendedFlatAPI.getMinimumAddressOnList(vftableReferenceList);
		Iterator<ReferenceAddressPair> iterator = refAddrPairList.iterator();

		while (iterator.hasNext()) {
			monitor.checkCanceled();
			ReferenceAddressPair refAddrPair = iterator.next();
			Address sourceAddr = refAddrPair.getSource();
			if (sourceAddr.compareTo(minVftableReference) < 0) {
				Function calledFunction = api.getFunctionAt(refAddrPair.getDestination());
				if (calledFunction != null) {
					possibleParentConstructors.add(calledFunction);
				}
			}
		}
		return possibleParentConstructors;
	}

	/**
	 * Method to retrieve a single common function on both lists
	 * @param list1 first list of functions
	 * @param list2 second list of functions
	 * @return single function if there is one function on both lists, null if there are none or 
	 * more than one
	 */
	public Function getFunctionOnBothLists(List<Function> list1, List<Function> list2) {

		List<Function> commonFunctions = getFunctionsOnBothLists(list1, list2);

		if (commonFunctions.size() == 1) {
			return commonFunctions.get(0);
		}
		// if none or more than one return null
		return null;
	}

	public List<Function> getFunctionsOnBothLists(List<Function> list1, List<Function> list2) {
		List<Function> commonFunctions =
			list1.stream().distinct().filter(list2::contains).collect(Collectors.toList());

		return commonFunctions;
	}

	/**
	 * Method to retrieve a set of functions contained in both of the given sets of functions
	 * @param set1 the first set of functions
	 * @param set2 the second set of functions
	 * @return a set of functions contained in both of the given sets of functions
	 */
	public Set<Function> getFunctionsContainedInBothSets(Set<Function> set1, Set<Function> set2) {
		Set<Function> commonFunctions =
			set1.stream().distinct().filter(set2::contains).collect(Collectors.toSet());

		return commonFunctions;

	}

	/**
	 * Method to retrieve a list of possible parent class destructors to the given function
	 * @param function the given function
	 * @return a list of possible parent class destructors to the given function
	 * @throws CancelledException if cancelled
	 */
	public List<Function> getPossibleParentDestructors(Function function)
			throws CancelledException {

		List<Function> possibleParentDestructors = new ArrayList<Function>();

		List<ReferenceAddressPair> refAddrPairList = getCalledConstDestRefAddrPairs(function);

		List<Address> vftableReferenceList = getVftableReferences(function);
		if (vftableReferenceList == null) {
			return possibleParentDestructors;
		}

		Address maxVftableReference = extendedFlatAPI.getMaximumAddressOnList(vftableReferenceList);
		Iterator<ReferenceAddressPair> iterator = refAddrPairList.iterator();

		while (iterator.hasNext()) {
			monitor.checkCanceled();
			ReferenceAddressPair refAddrPair = iterator.next();
			Address sourceAddr = refAddrPair.getSource();
			if (sourceAddr.compareTo(maxVftableReference) > 0) {
				Function calledFunction = extendedFlatAPI.getFunctionAt(refAddrPair.getDestination());
				if (calledFunction != null) {
					possibleParentDestructors.add(calledFunction);
				}
			}
		}
		return possibleParentDestructors;
	}

	/**
	 * Method to determine the constructors/destructors using known parent
	 * @param recoveredClass RecoveredClass object
	 * @param parentClass possible parent class of the given RecoveredClass
	 * @return true if processed successfully, else false
	 * @throws CancelledException if cancelled
	 * @throws InvalidInputException if issue setting return type
	 * @throws DuplicateNameException if try to create same symbol name already in namespace
	 * @throws CircularDependencyException if parent namespace is descendent of given namespace
	 */
	public boolean processConstructorsAndDestructorsUsingParent(RecoveredClass recoveredClass,
			RecoveredClass parentClass) throws CancelledException, InvalidInputException,
			DuplicateNameException, CircularDependencyException {

		if (parentClass == null) {
			return false;
		}

		Map<Function, Function> childParentConstructorMap = new HashMap<Function, Function>();
		Map<Function, Function> childParentDestructorMap = new HashMap<Function, Function>();

		List<Function> constDestFunctions =
			new ArrayList<Function>(recoveredClass.getConstructorOrDestructorFunctions());
		constDestFunctions.removeAll(recoveredClass.getIndeterminateInlineList());

		List<Function> parentConstDestFunctions = parentClass.getConstructorOrDestructorFunctions();

		List<Function> parentConstructors = getAllClassConstructors(parentClass);
		List<Function> parentDestructors = getAllClassDestructors(parentClass);
		List<Function> childConstructors = getAllClassConstructors(recoveredClass);
		List<Function> childDestructors = getAllClassDestructors(recoveredClass);

		Iterator<Function> constDestIterator = constDestFunctions.iterator();
		while (constDestIterator.hasNext()) {
			monitor.checkCanceled();

			Function constDestFunction = constDestIterator.next();

			// based on call order get possible parent constructors for the given function
			List<Function> possibleParentConstructors =
				getPossibleParentConstructors(constDestFunction);

			// remove any known destructors since they can't also be constructors - rarely these 
			// show up on possible const list
			possibleParentConstructors.removeAll(parentDestructors);

			Function parentConstructor =
				getFunctionOnBothLists(possibleParentConstructors, parentConstDestFunctions);

			// another sanity check - make sure child function isn't a known destructor
			if (parentConstructor != null && !childDestructors.contains(constDestFunction)) {
				childParentConstructorMap.put(constDestFunction, parentConstructor);
				continue;
			}

			// based on call order get possible parent destructors for the given function 
			List<Function> possibleParentDestructors =
				getPossibleParentDestructors(constDestFunction);

			// remove any known constructors since they can't also be destructors - rarely these 
			// show up on possible dest list
			possibleParentDestructors.removeAll(parentConstructors);

			Function parentDestructor =
				getFunctionOnBothLists(possibleParentDestructors, parentConstDestFunctions);

			// another sanity check - make sure child function isn't a known constructor			
			if (parentDestructor != null && !childConstructors.contains(constDestFunction)) {
				childParentDestructorMap.put(constDestFunction, parentDestructor);
				continue;
			}
		}

		// check to make sure there is no overlap in the poss c and poss d maps
		Set<Function> constructorKeySet = childParentConstructorMap.keySet();
		Set<Function> destructorKeySet = childParentDestructorMap.keySet();
		Set<Function> functionsContainedInBothSets =
			getFunctionsContainedInBothSets(constructorKeySet, destructorKeySet);

		if (functionsContainedInBothSets.size() > 0) {
			constructorKeySet.removeAll(functionsContainedInBothSets);
			destructorKeySet.removeAll(functionsContainedInBothSets);
			if (constructorKeySet.isEmpty() && destructorKeySet.isEmpty()) {
				return false;
			}
		}

		// once all checks pass, add both the child and parent constructors to their class 
		// constructor list and remove from the indeterminate lists
		// the addConstructor method processes the offsets and types for the initialized class data
		Iterator<Function> childConstructorIterator = constructorKeySet.iterator();
		while (childConstructorIterator.hasNext()) {
			monitor.checkCanceled();
			Function childConstructor = childConstructorIterator.next();
			addConstructorToClass(recoveredClass, childConstructor);
			recoveredClass.removeIndeterminateConstructorOrDestructor(childConstructor);
			Function parentConstructor = childParentConstructorMap.get(childConstructor);
			addConstructorToClass(parentClass, parentConstructor);
			parentClass.removeIndeterminateConstructorOrDestructor(parentConstructor);
		}

		// Do the same for the child/parent destructors
		Iterator<Function> childDestructorIterator = destructorKeySet.iterator();
		while (childDestructorIterator.hasNext()) {
			monitor.checkCanceled();
			Function childDestructor = childDestructorIterator.next();
			addDestructorToClass(recoveredClass, childDestructor);
			recoveredClass.removeIndeterminateConstructorOrDestructor(childDestructor);
			Function parentDestructor = childParentDestructorMap.get(childDestructor);
			addDestructorToClass(parentClass, parentDestructor);
			parentClass.removeIndeterminateConstructorOrDestructor(parentDestructor);
		}
		return true;

	}

	/**
	 * Method to retrieve all types of class destructors including normal destructors, non-this 
	 * destructors and inline destructors(does not include deleting destructors since they are 
	 * really a vfunction)
	 * @param recoveredClass the given class
	 * @return the list of all destructors for the given class
	 */
	public List<Function> getAllClassDestructors(RecoveredClass recoveredClass) {

		List<Function> allClassDestructors = new ArrayList<Function>();
		allClassDestructors.addAll(recoveredClass.getDestructorList());
		allClassDestructors.addAll(recoveredClass.getNonThisDestructors());
		allClassDestructors.addAll(recoveredClass.getInlinedDestructorList());

		return allClassDestructors;
	}

	/**
	 * Method to retrieve all types of class constructors including normal constructors and inline 
	 * constructors
	 * @param recoveredClass the given class
	 * @return the list of all constructors for the given class
	 */
	public List<Function> getAllClassConstructors(RecoveredClass recoveredClass) {

		List<Function> allClassConstructors = new ArrayList<Function>();

		allClassConstructors.addAll(recoveredClass.getConstructorList());
		allClassConstructors.addAll(recoveredClass.getInlinedConstructorList());

		return allClassConstructors;

	}

	/**
	 * Method to add constructor function to the given class and collect member data information
	 * @param recoveredClass given class
	 * @param constructorFunction given function
	 * @throws CancelledException if cancelled
	 * @throws InvalidInputException if error setting return type
	 * @throws DuplicateNameException  if try to create same symbol name already in namespace
	 * @throws CircularDependencyException if parent namespace is descendent of given namespace
	 */
	public void addConstructorToClass(RecoveredClass recoveredClass, Function constructorFunction)
			throws CancelledException, InvalidInputException, DuplicateNameException,
			CircularDependencyException {

		// skip if already a constructor for this class
		if (recoveredClass.getConstructorList().contains(constructorFunction)) {
			return;
		}

		// create vftable mapping for any class that didn't have a constructor when the
		// original mappings were created
		if (recoveredClass.getOrderToVftableMap().size() == 0) {
			createVftableOrderMapping(recoveredClass);
		}

		// If not already, make function a thiscall
		extendedFlatAPI.makeFunctionThiscall(constructorFunction);

		recoveredClass.addConstructor(constructorFunction);
		addToAllConstructors(constructorFunction);
	}

	/**
	 * Method to add inlined constructor function to the given class
	 * @param recoveredClass given class
	 * @param inlinedConstructorFunction given function
	 * @throws InvalidInputException if issues setting return type
	 * @throws DuplicateNameException if try to create same symbol name already in namespace 
	 */
	public void addInlinedConstructorToClass(RecoveredClass recoveredClass,
			Function inlinedConstructorFunction)
			throws InvalidInputException, DuplicateNameException {

		//If not already, make function a thiscall
		extendedFlatAPI.makeFunctionThiscall(inlinedConstructorFunction);

		recoveredClass.addInlinedConstructor(inlinedConstructorFunction);
		addToAllInlinedConstructors(inlinedConstructorFunction);
	}

	/**
	 * Method to add destructor to the given class
	 * @param recoveredClass given class
	 * @param destructorFunction given destructor function
	 * @throws InvalidInputException if issues setting return type
	 * @throws DuplicateNameException if try to create same symbol name already in namespace 
	 */
	public void addDestructorToClass(RecoveredClass recoveredClass, Function destructorFunction)
			throws InvalidInputException, DuplicateNameException {

		//If not already, make function a thiscall
		extendedFlatAPI.makeFunctionThiscall(destructorFunction);

		recoveredClass.addDestructor(destructorFunction);
		addToAllDestructors(destructorFunction);
	}

	/**
	 * Method to add inlined destructor to the given class
	 * @param recoveredClass given class
	 * @param inlinedDestructorFunction given function
	 * @throws InvalidInputException if error setting return type
	 * @throws DuplicateNameException if try to create same symbol name already in namespace
	 */
	public void addInlinedDestructorToClass(RecoveredClass recoveredClass,
			Function inlinedDestructorFunction)
			throws InvalidInputException, DuplicateNameException {

		//If not already, make function a thiscall
		extendedFlatAPI.makeFunctionThiscall(inlinedDestructorFunction);

		recoveredClass.addInlinedDestructor(inlinedDestructorFunction);
		addToAllInlinedDestructors(inlinedDestructorFunction);
	}

	/**
	 * Method to create a mapping between the order it appears and the vftable for the given class
	 * @param recoveredClass the given class
	 * @throws CancelledException if cancelled
	 */
	public void createVftableOrderMapping(RecoveredClass recoveredClass) throws CancelledException {

		if (!recoveredClass.hasVftable()) {
			return;
		}

		List<Address> vftableAddresses = recoveredClass.getVftableAddresses();

		Map<Integer, Address> classOffsetToVftableMap = recoveredClass.getClassOffsetToVftableMap();

		if (classOffsetToVftableMap.size() == 0) {
			return;
		}

		if (vftableAddresses.size() != classOffsetToVftableMap.size()) {
			if (DEBUG) {
				Msg.debug(this, recoveredClass.getName() + " has " + vftableAddresses.size() +
					" vftables but " + classOffsetToVftableMap.size() + " offset to vftable maps");
			}
		}

		List<Integer> offsetList = new ArrayList<Integer>(classOffsetToVftableMap.keySet());

		Collections.sort(offsetList);

		int order = 0;
		Iterator<Integer> offsetIterator = offsetList.iterator();
		while (offsetIterator.hasNext()) {
			monitor.checkCanceled();
			Integer offset = offsetIterator.next();
			Address vftableAddress = classOffsetToVftableMap.get(offset);
			recoveredClass.addOrderToVftableMapping(order, vftableAddress);
			order++;
		}
	}

	/**
	 * Method to create a map for each class between the order a vftable is seen in a class and the vftable itself
	 * @param recoveredClasses list of classes to processes
	 * @throws CancelledException if cancelled
	 */
	public void createVftableOrderMap(List<RecoveredClass> recoveredClasses)
			throws CancelledException {
		Iterator<RecoveredClass> recoveredClassIterator = recoveredClasses.iterator();

		while (recoveredClassIterator.hasNext()) {
			monitor.checkCanceled();
			RecoveredClass recoveredClass = recoveredClassIterator.next();

			// create a mapping of the order of the vftable to the vftable address and save to class
			createVftableOrderMapping(recoveredClass);
		}
	}

	/**
	 * 
	 * @param referenceToClassMap map of references to the class that contains the referenced function
	 * @param referencesToConstructors list of addresses referring to constructors
	 * @throws CancelledException if cancelled
	 * @throws InvalidInputException if error setting return type
	 * @throws DuplicateNameException if try to create same symbol name already in namespace
	 * @throws CircularDependencyException if parent namespace is descendent of given namespace
	 */
	public void createListedConstructorFunctions(Map<Address, RecoveredClass> referenceToClassMap,
			List<Address> referencesToConstructors) throws CancelledException,
			InvalidInputException, DuplicateNameException, CircularDependencyException {

		Iterator<Address> constructorIterator = referencesToConstructors.iterator();
		while (constructorIterator.hasNext()) {
			monitor.checkCanceled();

			Address constructorReference = constructorIterator.next();
			RecoveredClass recoveredClass = referenceToClassMap.get(constructorReference);

			Function constructor = extendedFlatAPI.getReferencedFunction(constructorReference, true);

			if (recoveredClass.getIndeterminateList().contains(constructor)) {
				addConstructorToClass(recoveredClass, constructor);
				recoveredClass.removeIndeterminateConstructorOrDestructor(constructor);
				continue;
			}

			if (recoveredClass.getIndeterminateInlineList().contains(constructor)) {
				processInlineConstructor(recoveredClass, constructor, referenceToClassMap);
			}
		}
	}

	/**
	 * Method to process a found inlined constructor
	 * @param recoveredClass the class being processed
	 * @param inlinedConstructorFunction the function containing an inlined ancestor constructor
	 * @param referenceToClassMap the map of references to classes
	 * @throws CancelledException if cancelled
	 * @throws InvalidInputException if issue setting return type
	 * @throws DuplicateNameException if try to create same symbol name already in namespace
	 * @throws CircularDependencyException if parent namespace is descendent of given namespace
	 */

	public void processInlineConstructor(RecoveredClass recoveredClass,
			Function inlinedConstructorFunction, Map<Address, RecoveredClass> referenceToClassMap)
			throws CancelledException, InvalidInputException, DuplicateNameException,
			CircularDependencyException {

		if (referenceToClassMap.isEmpty()) {
			return;
		}

		List<Address> referencesToVftables = new ArrayList<Address>();

		List<Address> referenceAddresses = new ArrayList<Address>(referenceToClassMap.keySet());
		Iterator<Address> referenceIterator = referenceAddresses.iterator();
		while (referenceIterator.hasNext()) {
			monitor.checkCanceled();
			Address reference = referenceIterator.next();
			Address vftableAddress = getVftableAddress(reference);
			if (vftableAddress != null) {
				referencesToVftables.add(reference);
			}
		}

		if (referencesToVftables.isEmpty()) {
			return;
		}

		Collections.sort(referencesToVftables);

		int numRefs = referencesToVftables.size();
		Address lastRef = referencesToVftables.get(numRefs - 1);

		Iterator<Address> refToVtablesIterator = referencesToVftables.iterator();
		while (refToVtablesIterator.hasNext()) {
			monitor.checkCanceled();
			Address refToVftable = refToVtablesIterator.next();
			RecoveredClass referencedClass = referenceToClassMap.get(refToVftable);

			// last reference is the constructor
			if (refToVftable.equals(lastRef)) {
				addConstructorToClass(referencedClass, inlinedConstructorFunction);
			}
			// the rest are inlined constructors
			else {
				addInlinedConstructorToClass(referencedClass, inlinedConstructorFunction);

			}
			referencedClass.removeIndeterminateInline(inlinedConstructorFunction);
		}

		return;

	}

	/**
	 * Method to process an inlinedDestructor function
	 * @param recoveredClass the class the inlinedDestructor is in
	 * @param inlinedDestructorFunction the inlined function
	 * @param referenceToClassMap the map of references to classes
	 * @throws CancelledException if cancelled
	 * @throws InvalidInputException if issue setting return type
	 * @throws DuplicateNameException if try to create same symbol name already in namespace
	 */
	public void processInlineDestructor(RecoveredClass recoveredClass,
			Function inlinedDestructorFunction, Map<Address, RecoveredClass> referenceToClassMap)
			throws CancelledException, InvalidInputException, DuplicateNameException {

		if (referenceToClassMap.isEmpty()) {
			return;
		}

		List<Address> referencesToVftables = new ArrayList<Address>();

		List<Address> referenceAddresses = new ArrayList<Address>(referenceToClassMap.keySet());
		Iterator<Address> referenceIterator = referenceAddresses.iterator();
		while (referenceIterator.hasNext()) {
			monitor.checkCanceled();
			Address reference = referenceIterator.next();
			Address vftableAddress = getVftableAddress(reference);
			if (vftableAddress != null) {
				referencesToVftables.add(reference);
			}
		}

		if (referencesToVftables.isEmpty()) {
			return;
		}

		// reverse sort
		Collections.sort(referencesToVftables, Collections.reverseOrder());

		int numRefs = referencesToVftables.size();
		Address lastRef = referencesToVftables.get(numRefs - 1);

		Iterator<Address> refToVtablesIterator = referencesToVftables.iterator();
		while (refToVtablesIterator.hasNext()) {
			monitor.checkCanceled();
			Address refToVftable = refToVtablesIterator.next();
			RecoveredClass referencedClass = referenceToClassMap.get(refToVftable);

			// last reference is the constructor
			if (refToVftable.equals(lastRef)) {
				addDestructorToClass(referencedClass, inlinedDestructorFunction);
			}
			// the rest are inlined constructors
			else {
				addInlinedDestructorToClass(referencedClass, inlinedDestructorFunction);

			}
			referencedClass.removeIndeterminateInline(inlinedDestructorFunction);
		}

		return;

	}

	/**
	 * Method to get the address that references the first vftable in the given function
	 * @param function the given function
	 * @return the address in the given function that references the first referenced vftable or 
	 * null if no vftable is referenced in the given function 
	 */
	public Address getFirstVftableReferenceInFunction(Function function) {

		List<Address> vftableReferenceList = getVftableReferences(function);

		Collections.sort(vftableReferenceList);

		return vftableReferenceList.get(0);

	}

	/**
	 * Method to make the given function a thiscall
	 * @param function the given function
	 * @throws InvalidInputException if issues setting return type
	 * @throws DuplicateNameException if try to create same symbol name already in namespace
	 */
	public void makeFunctionThiscall(Function function)
			throws InvalidInputException, DuplicateNameException {

		if (function.getCallingConventionName().equals("__thiscall")) {
			return;
		}

		ReturnParameterImpl returnType =
			new ReturnParameterImpl(function.getSignature().getReturnType(), program);

		function.updateFunction("__thiscall", returnType,
			FunctionUpdateType.DYNAMIC_STORAGE_ALL_PARAMS, true, function.getSignatureSource(),
			function.getParameters());
	}

	/**
	 * Method to determine if the given function calls a known constructor or inlined constructor
	 * @param function the given function
	 * @return true if function calls a known constructor or inlined constructor, false otherwise
	 * @throws CancelledException if cancelled
	 */
	public boolean callsKnownConstructor(Function function) throws CancelledException {

		List<ReferenceAddressPair> calledFunctionRefAddrPairs =
			getCalledConstDestRefAddrPairs(function);

		Iterator<ReferenceAddressPair> calledFunctionIterator =
			calledFunctionRefAddrPairs.iterator();
		while (calledFunctionIterator.hasNext()) {

			monitor.checkCanceled();

			ReferenceAddressPair referenceAddressPair = calledFunctionIterator.next();

			Address calledFunctionAddress = referenceAddressPair.getDestination();
			Function calledFunction = extendedFlatAPI.getFunctionAt(calledFunctionAddress);

			if (calledFunction.isThunk()) {
				calledFunction = calledFunction.getThunkedFunction(true);
			}

			if (getAllConstructors().contains(calledFunction) ||
				getAllInlinedConstructors().contains(calledFunction)) {
				return true;
			}
		}
		return false;
	}

	/**
	 * Method to determine if the given function calls a known constructor or inlined constructor
	 * @param function the given function
	 * @return true if function calls a known constructor or inlined constructor, false otherwise
	 * @throws CancelledException if cancelled
	 */
	public boolean callsKnownDestructor(Function function) throws CancelledException {

		List<ReferenceAddressPair> calledFunctionRefAddrPairs =
			getCalledConstDestRefAddrPairs(function);

		Iterator<ReferenceAddressPair> calledFunctionIterator =
			calledFunctionRefAddrPairs.iterator();
		while (calledFunctionIterator.hasNext()) {

			monitor.checkCanceled();

			ReferenceAddressPair referenceAddressPair = calledFunctionIterator.next();

			Address calledFunctionAddress = referenceAddressPair.getDestination();
			Function calledFunction = extendedFlatAPI.getFunctionAt(calledFunctionAddress);

			if (calledFunction.isThunk()) {
				calledFunction = calledFunction.getThunkedFunction(true);
			}

			if (getAllDestructors().contains(calledFunction) ||
				getAllInlinedDestructors().contains(calledFunction)) {
				return true;
			}
		}
		return false;
	}

	/**
	 * Method to get the total number of constructors in the given list of classes
	 * @param recoveredClasses list of classes to process
	 * @return number of constructor functions in all classes
	 * @throws CancelledException if cancelled
	 */
	public int getNumberOfConstructors(List<RecoveredClass> recoveredClasses)
			throws CancelledException {

		int total = 0;
		Iterator<RecoveredClass> classIterator = recoveredClasses.iterator();
		while (classIterator.hasNext()) {
			monitor.checkCanceled();
			RecoveredClass recoveredClass = classIterator.next();
			List<Function> constructorList = recoveredClass.getConstructorList();
			total += constructorList.size();
		}
		return total;
	}

	/**
	 * Method to return the total number of destructors in the given list of classes
	 * @param recoveredClasses the list of classes
	 * @return the total number of destructors in the given list of classes
	 * @throws CancelledException if cancelled
	 */
	public int getNumberOfDestructors(List<RecoveredClass> recoveredClasses)
			throws CancelledException {

		int total = 0;
		Iterator<RecoveredClass> classIterator = recoveredClasses.iterator();
		while (classIterator.hasNext()) {
			monitor.checkCanceled();
			RecoveredClass recoveredClass = classIterator.next();

			int numDestructors = recoveredClass.getDestructorList().size();
			total += numDestructors;
		}
		return total;
	}

	/**
	 * Method to return the total number of inlined destructors in the given list of classes
	 * @param recoveredClasses the list of classes
	 * @return the total number of inlined destructors in the given list of classes
	 * @throws CancelledException if cancelled
	 */
	public int getNumberOfInlineDestructors(List<RecoveredClass> recoveredClasses)
			throws CancelledException {

		int total = 0;
		Iterator<RecoveredClass> classIterator = recoveredClasses.iterator();
		while (classIterator.hasNext()) {
			monitor.checkCanceled();
			RecoveredClass recoveredClass = classIterator.next();

			int numInlinedDestructors = recoveredClass.getInlinedDestructorList().size();
			total += numInlinedDestructors;
		}
		return total;
	}

	/**
	 * Method to get the total number of deleting destructors in the given list of classes 
	 * @param recoveredClasses the list of classes
	 * @return the total number of deleting destructors in the given list of classes
	 * @throws CancelledException if cancelled
	 */
	public int getNumberOfDeletingDestructors(List<RecoveredClass> recoveredClasses)
			throws CancelledException {

		int total = 0;
		Iterator<RecoveredClass> classIterator = recoveredClasses.iterator();
		while (classIterator.hasNext()) {
			monitor.checkCanceled();
			RecoveredClass recoveredClass = classIterator.next();

			List<Function> deletingDestructors = recoveredClass.getDeletingDestructors();
			total += deletingDestructors.size();
		}
		return total;
	}

	/**
	 * Method to retrieve the total number of clone functions assigned to all the classes 
	 * @param recoveredClasses List of classes
	 * @return total number of clone functions assigned to classes
	 * @throws CancelledException if cancelled
	 */
	public int getNumberOfCloneFunctions(List<RecoveredClass> recoveredClasses)
			throws CancelledException {

		int total = 0;
		Iterator<RecoveredClass> classIterator = recoveredClasses.iterator();
		while (classIterator.hasNext()) {
			monitor.checkCanceled();
			RecoveredClass recoveredClass = classIterator.next();
			List<Function> cloneFunctions = recoveredClass.getCloneFunctions();
			total += cloneFunctions.size();
		}
		return total;
	}

	/**
	 * Method to return the total number of vbase destructors in the given list of classes
	 * @param recoveredClasses the list of classes
	 * @return the the total number of vbase destructors in the given list of classes
	 * @throws CancelledException if cancelled
	 */
	public int getNumberOfVBaseFunctions(List<RecoveredClass> recoveredClasses)
			throws CancelledException {

		int total = 0;
		Iterator<RecoveredClass> classIterator = recoveredClasses.iterator();
		while (classIterator.hasNext()) {
			monitor.checkCanceled();
			RecoveredClass recoveredClass = classIterator.next();

			Function cloneFunction = recoveredClass.getVBaseDestructor();
			if (cloneFunction != null) {
				total++;
			}
		}
		return total;
	}

	/**
	 * Method to get the total number of virtual functions (or functions that inherit from virtual functions) in the given list of classes
	 * @param recoveredClasses the list of classes
	 * @return the total number of virtual functions (or functions that inherit from virtual functions) in the given list of classes
	 * @throws CancelledException if cancelled
	 */
	public int getNumberOfVirtualFunctions(List<RecoveredClass> recoveredClasses)
			throws CancelledException {

		int total = 0;
		Iterator<RecoveredClass> classIterator = recoveredClasses.iterator();
		while (classIterator.hasNext()) {
			monitor.checkCanceled();
			RecoveredClass recoveredClass = classIterator.next();

			List<Function> vfunctionList = recoveredClass.getAllVirtualFunctions();
			if (vfunctionList == null) {
				continue;
			}

			total += vfunctionList.size();

		}
		return total;
	}

	/**
	 * Method to get a list of functions from the list of classes that could not be determined whether they
	 * were constructors or destructors 
	 * @param recoveredClasses the list of classes
	 * @return list of functions from the list of classes that could not be determined whether they
	 * were constructors or destructors 
	 * @throws CancelledException if cancelled
	 */
	public List<Function> getRemainingIndeterminates(List<RecoveredClass> recoveredClasses)
			throws CancelledException {

		List<Function> remainingIndeterminates = new ArrayList<Function>();
		Iterator<RecoveredClass> classIterator = recoveredClasses.iterator();
		while (classIterator.hasNext()) {
			monitor.checkCanceled();
			RecoveredClass recoveredClass = classIterator.next();

			List<Function> indeterminateConstructorOrDestructorList =
				recoveredClass.getIndeterminateList();
			remainingIndeterminates.addAll(indeterminateConstructorOrDestructorList);

			List<Function> indeterminateInlines = recoveredClass.getIndeterminateInlineList();
			remainingIndeterminates.addAll(indeterminateInlines);

		}
		return remainingIndeterminates;
	}

	/**
	 * 
	 * @param referenceToClassMap map from reference to class the referenced function is in
	 * @param referencesToDestructors list of addresses referring to destructors
	 * @throws CancelledException if cancelled
	 * @throws InvalidInputException if error setting return type
	 * @throws DuplicateNameException if try to create same symbol name already in namespace
	 */
	public void createListedDestructorFunctions(Map<Address, RecoveredClass> referenceToClassMap,
			List<Address> referencesToDestructors)
			throws CancelledException, InvalidInputException, DuplicateNameException {

		Iterator<Address> destructorIterator = referencesToDestructors.iterator();
		while (destructorIterator.hasNext()) {
			monitor.checkCanceled();

			Address destructorReference = destructorIterator.next();
			RecoveredClass recoveredClass = referenceToClassMap.get(destructorReference);

			Function destructor = extendedFlatAPI.getReferencedFunction(destructorReference, true);

			if (recoveredClass.getIndeterminateList().contains(destructor)) {
				addDestructorToClass(recoveredClass, destructor);
				recoveredClass.removeIndeterminateConstructorOrDestructor(destructor);
				continue;
			}

			if (recoveredClass.getIndeterminateInlineList().contains(destructor)) {
				processInlineDestructor(recoveredClass, destructor, referenceToClassMap);
			}
		}
	}

	/**
	 * Method to use existing pdb names to assign class constructors and destructors
	 * @param recoveredClasses List of classes
	 * @throws CircularDependencyException if parent namespace is descendent of given namespace
	 * @throws DuplicateNameException if try to create same symbol name already in namespace
	 * @throws InvalidInputException if error setting return type
	 * @throws CancelledException if cancelled
	 */
	public void assignConstructorsAndDestructorsUsingExistingName(
			List<RecoveredClass> recoveredClasses) throws CancelledException, InvalidInputException,
			DuplicateNameException, CircularDependencyException {

		Iterator<RecoveredClass> recoveredClassIterator = recoveredClasses.iterator();
		while (recoveredClassIterator.hasNext()) {
			monitor.checkCanceled();
			RecoveredClass recoveredClass = recoveredClassIterator.next();
			List<Function> indeterminateFunctions = recoveredClass.getIndeterminateList();
			Iterator<Function> functionIterator = indeterminateFunctions.iterator();
			while (functionIterator.hasNext()) {

				monitor.checkCanceled();

				Function function = functionIterator.next();
				Namespace namespace = function.getParentNamespace();
				if (!namespace.equals(recoveredClass.getClassNamespace())) {
					continue;
				}
				String name = function.getName();
				if (name.equals(recoveredClass.getName())) {
					addConstructorToClass(recoveredClass, function);
					functionIterator.remove();
					continue;
				}
				if (name.equals("~" + recoveredClass.getName())) {
					addDestructorToClass(recoveredClass, function);
					functionIterator.remove();
					continue;
				}
			}

		}
	}

	/**
	 * Method to determine if a class's identified vbase_destructor is valid or not
	 * If the class has both a vbase destructor and a regular destructor and the class has
	 * a non-virtual ancestor, and either the class is the lowest child or has a child with a 
	 * vbase_destructor then it is a valid vbase_destructor. Otherwise, it isn't.
	 * @param recoveredClass the given class object
	 * @return true if class has a vbase destructor, false if not 
	 */
	private boolean hasVbaseDestructor(RecoveredClass recoveredClass) throws CancelledException {
		Function vBaseDestructor = recoveredClass.getVBaseDestructor();

		StringBuffer string = new StringBuffer();
		string.append(recoveredClass.getName());

		if (vBaseDestructor == null) {
			return false;
		}
		if (recoveredClass.getDestructorList().size() != 1) {
			return false;
		}

		if (!hasNonVirtualFunctionAncestor(recoveredClass)) {
			return false;
		}

		if (!recoveredClass.hasChildClass() || hasChildWithVBaseAndDestructor(recoveredClass)) {
			return true;
		}
		return false;
	}

	/**
	 * Method to determine if the given class has a child class with both a vbase destructor and a 
	 * regular destructor
	 * @param recoveredClass the given class
	 * @return true if the given class has a child class with both a vbase destructor and a regular 
	 * destructor, false otherwise
	 * @throws CancelledException if cancelled
	 */
	public boolean hasChildWithVBaseAndDestructor(RecoveredClass recoveredClass)
			throws CancelledException {
		if (recoveredClass.hasChildClass()) {
			List<RecoveredClass> childClasses = recoveredClass.getChildClasses();
			Iterator<RecoveredClass> childIterator = childClasses.iterator();
			while (childIterator.hasNext()) {
				monitor.checkCanceled();
				RecoveredClass childClass = childIterator.next();
				if (childClass.getDestructorList().size() == 1 &&
					childClass.getVBaseDestructor() != null) {
					return true;
				}
			}
		}
		return false;
	}

	/**
	 * Method to create a new recovered class object and add it to the namespaceToClassMap
	 * @param namespace the namespace to put the new class in
	 * @param hasVftable true if class has at least one vftable, false otherwise
	 * @return the RecoveredClass object
	 * @throws CancelledException if cancelled
	 */
	public RecoveredClass createNewClass(Namespace namespace, boolean hasVftable)
			throws CancelledException {

		String className = namespace.getName();
		String classNameWithNamespace = namespace.getName(true);

		CategoryPath classPath = extendedFlatAPI.createDataTypeCategoryPath(classDataTypesCategoryPath,
			classNameWithNamespace);

		RecoveredClass newClass =
			new RecoveredClass(className, classPath, namespace, dataTypeManager);
		newClass.setHasVftable(hasVftable);

		updateNamespaceToClassMap(namespace, newClass);
		return newClass;

	}

	/**
	 * Method to recover the class information for each vftable symbol on the list
	 * * For each virtual function table:
	 * 1. get vftable's existing class
	 * 2. create matching data type category folder in dt manager
	 * 3. get list of virtual functions
	 * 4. create RecoveredClass object for the vftable class
	 * 5. add mapping from vftableAddress to class
	 * 6. add list of const/dest functions to RecoveredClass object
	 * 7. update list of all const/dest functions in currenetProgram
	 * 8. set RecoveredClass indeterminate list to const/dest list 
	 * 9. update list of all indeterminate const/dest
	 * @param vftableSymbolList List of vftable symbols
	 * @param allowNullFunctionPtrs if true, allow existance of null pointers in vftable
	 * @param allowDefaultRefsInMiddle if true, allow existance of default refs into the middle of a vftable
	 * @return List of RecoveredClass objects created corresponding to the vftable symbols
	 * @throws CancelledException if cancelled
	 * @throws Exception if issues getting data
	 */
	List<RecoveredClass> recoverClassesFromVftables(List<Symbol> vftableSymbolList,
			boolean allowNullFunctionPtrs, boolean allowDefaultRefsInMiddle)
			throws CancelledException, Exception {

		List<RecoveredClass> recoveredClasses = new ArrayList<RecoveredClass>();

		Iterator<Symbol> vftableSymbolsIterator = vftableSymbolList.iterator();
		while (vftableSymbolsIterator.hasNext()) {
			monitor.checkCanceled();
			Symbol vftableSymbol = vftableSymbolsIterator.next();
			Address vftableAddress = vftableSymbol.getAddress();

			// Get class name from class vftable is in
			Namespace vftableNamespace = vftableSymbol.getParentNamespace();
			if (vftableNamespace.equals(globalNamespace)) {
				if (DEBUG) {
					Msg.debug(this,
						"vftable is in the global namespace, ie not in a class namespace, so cannot process");
				}
				continue;
			}

			// get only the functions from the ones that are not already processed structures
			// return null if not an unprocessed table
			List<Function> virtualFunctions = getFunctionsFromVftable(vftableAddress, vftableSymbol,
				allowNullFunctionPtrs, allowDefaultRefsInMiddle);

			// the vftable has already been processed - skip it
			if (virtualFunctions == null) {
				continue;
			}

			// Check to see if already have an existing RecoveredClass object for the
			// class associated with the current vftable. 
			RecoveredClass recoveredClass = getClass(vftableNamespace);

			if (recoveredClass == null) {
				// Create a RecoveredClass object for the current class
				recoveredClass = createNewClass(vftableNamespace, true);
				recoveredClass.addVftableAddress(vftableAddress);
				recoveredClass.addVftableVfunctionsMapping(vftableAddress, virtualFunctions);

				// add it to the running list of RecoveredClass objects
				recoveredClasses.add(recoveredClass);
			}
			else {
				recoveredClass.addVftableAddress(vftableAddress);
				recoveredClass.addVftableVfunctionsMapping(vftableAddress, virtualFunctions);
				if (!recoveredClasses.contains(recoveredClass)) {
					recoveredClasses.add(recoveredClass);
				}

			}

			// add it to the vftableAddress to Class map
			updateVftableToClassMap(vftableAddress, recoveredClass);

			List<Address> referencesToVftable = getReferencesToVftable(vftableAddress);
			addReferenceToVtableMapping(referencesToVftable, vftableAddress);

			Map<Address, Function> vftableReferenceToFunctionMapping =
				createVftableReferenceToFunctionMapping(referencesToVftable);

			//vftableReferenceToFunctionMapping
			List<Function> possibleConstructorDestructorsForThisClass =
				findPossibleConstructorDestructors(vftableReferenceToFunctionMapping);

			addFunctionsToClassMapping(possibleConstructorDestructorsForThisClass, recoveredClass);

			// add the vftable reference to function mapping to the global list
			addFunctionToVftableReferencesMapping(vftableReferenceToFunctionMapping);

			// add the possible constructor/destructor list to the class
			recoveredClass.addConstructorDestructorList(possibleConstructorDestructorsForThisClass);
			recoveredClass.addIndeterminateConstructorOrDestructorList(
				possibleConstructorDestructorsForThisClass);

			// Add them to the list of all constructors and destructors in program			
			updateAllConstructorsAndDestructorsList(possibleConstructorDestructorsForThisClass);

		} // end of looping over vfTables
		return recoveredClasses;
	}

	public void promoteClassNamespaces(List<RecoveredClass> recoveredClasses)
			throws CancelledException {

		Iterator<RecoveredClass> classIterator = recoveredClasses.iterator();
		while (classIterator.hasNext()) {
			monitor.checkCanceled();

			RecoveredClass recoveredClass = classIterator.next();
			Namespace classNamespace = recoveredClass.getClassNamespace();
			promoteNamespaces(classNamespace);
		}
	}

	private boolean promoteNamespaces(Namespace namespace) throws CancelledException {

		while (!namespace.isGlobal()) {

			monitor.checkCanceled();
			SymbolType namespaceType = namespace.getSymbol().getSymbolType();
			// if it is a namespace but not a class and it is in our namespace map (which makes
			// it a valid class) we need to promote it to a class namespace
			if (namespaceType != SymbolType.CLASS && namespaceType == SymbolType.NAMESPACE &&
				namespaceToClassMap.get(namespace) != null) {

				namespace = promoteToClassNamespace(namespace);
				if (namespace == null) {
					return false;
				}
				//if (DEBUG) {
				Msg.debug(this,
					"Promoted namespace " + namespace.getName(true) + " to a class namespace");
				//}
			}
			else {
				namespace = namespace.getParentNamespace();
			}
		}
		return true;
	}

	/**
	 * Method to promote the namespace is a class namespace. 
	 * @return true if namespace is (now) a class namespace or false if it could not be promoted.
	 */
	private Namespace promoteToClassNamespace(Namespace namespace) {

		SymbolType symbolType = namespace.getSymbol().getSymbolType();
		if (symbolType == SymbolType.CLASS) {
			return namespace;
		}

		if (symbolType != SymbolType.NAMESPACE) {
			return namespace;
		}

		try {
			Namespace newClass = NamespaceUtils.convertNamespaceToClass(namespace);

			SymbolType newSymbolType = newClass.getSymbol().getSymbolType();
			if (newSymbolType == SymbolType.CLASS) {
				return newClass;
			}
			if (DEBUG) {
				Msg.debug(this,
					"Could not promote " + namespace.getName() + " to a class namespace");
			}
			return null;
		}
		catch (InvalidInputException e) {

			Msg.debug(this, "Could not promote " + namespace.getName() +
				" to a class namespace because " + e.getMessage());
			return null;
		}
	}

	/**
	 * Method to create mapping to possible constructor/destructor functions
	 * @param referencesToVftable list of references to a particular vftable
	 * @return Map of reference to vftable to the function it is in
	 * @throws CancelledException if cancelled
	 */
	private Map<Address, Function> createVftableReferenceToFunctionMapping(
			List<Address> referencesToVftable) throws CancelledException {

		Map<Address, Function> vftableRefToFunctionMapping = new HashMap<Address, Function>();
		Iterator<Address> referencesIterator = referencesToVftable.iterator();
		while (referencesIterator.hasNext()) {
			monitor.checkCanceled();
			Address vftableReference = referencesIterator.next();
			Function functionContaining = extendedFlatAPI.getFunctionContaining(vftableReference);
			if (functionContaining != null) {
				vftableRefToFunctionMapping.put(vftableReference, functionContaining);
			}
		}
		return vftableRefToFunctionMapping;
	}

	/**
	 * Method to generate a list of constructors and destructors given the mapping of the
	 * vftable to the functions that reference it
	 * @param vftableReferenceToFunctionMapping the mapping of vftable to the functions that reference the vftable
	 * @return a list of possible constructors or destructors using the given mapping
	 * @throws CancelledException if cancelled
	 */
	private List<Function> findPossibleConstructorDestructors(
			Map<Address, Function> vftableReferenceToFunctionMapping) throws CancelledException {

		List<Function> cdFunctions = new ArrayList<Function>();
		Set<Address> keySet = vftableReferenceToFunctionMapping.keySet();
		Iterator<Address> referencesIterator = keySet.iterator();
		while (referencesIterator.hasNext()) {
			monitor.checkCanceled();
			Address vtableReference = referencesIterator.next();
			Function function = vftableReferenceToFunctionMapping.get(vtableReference);
			if (!cdFunctions.contains(function)) {
				cdFunctions.add(function);
			}
		}
		return cdFunctions;
	}

	/**
	 * Method to get functions from vftable
	 * @param vftableAddress the address of the vftable
	 * @param vftableSymbol the name of the vftable
	 * @param allowNullFunctionPtrs if true, allow null pointers in table
	 * @param allowDefaultRefsInMiddle if true, allow references in middle of table
	 * @return the list of functions in the vftable
	 * @throws CancelledException if cancelled
	 * @throws Exception if issues getting data
	 */
	public List<Function> getFunctionsFromVftable(Address vftableAddress, Symbol vftableSymbol,
			boolean allowNullFunctionPtrs, boolean allowDefaultRefsInMiddle)
			throws CancelledException, Exception {

		List<Function> virtualFunctionList = new ArrayList<Function>();
		Data vftableData = program.getListing().getDefinedDataAt(vftableAddress);

		// now make sure the array or the structure is all pointers
		if (!extendedFlatAPI.isArrayOrStructureOfAllPointers(vftableData)) {
			// if it isn't an array of pointers then we don't know the size of the vftable
			// If undefined or pointers not in array or struct then see if what they are
			// pointing to are in the class already to determine size of array

			// create vtable
			int numFunctionPointers =
				createVftable(vftableAddress, allowNullFunctionPtrs, allowDefaultRefsInMiddle);
			if (numFunctionPointers == 0) {
				return null;
			}
			// make it an array
			vftableData = createVftableArray(vftableAddress, numFunctionPointers);
			if (vftableData == null) {
				return null;
			}
		}

		// if there is already a structure created there and it is
		// contained in the ClassDataTypes folder then it has already been processed so skip it
		if (vftableData.isStructure()) {
			String[] pathElements = vftableData.getDataType().getCategoryPath().getPathElements();
			if ((pathElements.length > 0) && (pathElements[0].equals(DTM_CLASS_DATA_FOLDER_NAME))) {
				return null;
			}
		}

		// Loop over the pointers in the vftable and add the pointed to functions to the list
		int numPointers = vftableData.getNumComponents();

		for (int i = 0; i < numPointers; ++i) {
			monitor.checkCanceled();

			Address functionPointerAddress = vftableData.getComponent(i).getAddress();
			if (allowNullFunctionPtrs && extendedFlatAPI.isNullPointer(functionPointerAddress)) {
				virtualFunctionList.add(null);
				continue;
			}

			Function function = extendedFlatAPI.getReferencedFunction(functionPointerAddress);

			if (function != null) {
				virtualFunctionList.add(function);
			}

		}
		return virtualFunctionList;

	}

	private Data createVftableArray(Address vftableAddress, int numFunctionPointers)
			throws CancelledException, AddressOutOfBoundsException {

		api.clearListing(vftableAddress,
			vftableAddress.add((numFunctionPointers * defaultPointerSize - 1)));

		DataType pointerDataType = dataTypeManager.getPointer(null);
		ArrayDataType vftableArrayDataType =
			new ArrayDataType(pointerDataType, numFunctionPointers, defaultPointerSize);
		try {
			Data vftableArrayData = api.createData(vftableAddress, vftableArrayDataType);
			return vftableArrayData;
		}
		catch (Exception e) {
			return null;
		}

	}

	/**
	 * Method to create an array of pointers at the given vftable address
	 * @param vftableAddress the vftable address
	 * @param allowNullFunctionPtrs if true allow vftables to have null pointers
	 * @param allowDefaultRefsInMiddle if true allow default references into the middle of the table
	 * @return the created array of pointers Data or null
	 * @throws CancelledException if cancelled
	 */
	private int createVftable(Address vftableAddress, boolean allowNullFunctionPtrs,
			boolean allowDefaultRefsInMiddle) throws CancelledException {

		int numFunctionPointers = 0;
		Address address = vftableAddress;
		MemoryBlock currentBlock = program.getMemory().getBlock(vftableAddress);

		boolean stillInCurrentTable = true;
		while (address != null && currentBlock.contains(address) && stillInCurrentTable &&
			extendedFlatAPI.isFunctionPointer(address, allowNullFunctionPtrs)) {
			numFunctionPointers++;
			address = address.add(defaultPointerSize);
			Symbol symbol = program.getSymbolTable().getPrimarySymbol(address);
			if (symbol == null) {
				continue;
			}
			// never let non-default refs
			if (symbol.getSource() != SourceType.DEFAULT) {
				stillInCurrentTable = false;
			}

			// if it gets here it is default
			if (!allowDefaultRefsInMiddle) {
				stillInCurrentTable = false;
			}
		}

		return numFunctionPointers;

	}

	/**
	 * Method to find references to vftables that are not in functions, either in undefined areas or 
	 * instructions that are not in functions. 
	 * @param vftableSymbols List of vftable symbols
	 * @return List of addresses where vftables are referenced but are not in a function
	 * @throws CancelledException when cancelled
	 */
	public List<Address> findVftableReferencesNotInFunction(List<Symbol> vftableSymbols)
			throws CancelledException {

		MemoryBytePatternSearcher searcher = new MemoryBytePatternSearcher("Vftable References");

		AddressSet searchSet = new AddressSet();
		AddressSetView executeSet = program.getMemory().getExecuteSet();
		AddressRangeIterator addressRanges = executeSet.getAddressRanges();
		while (addressRanges.hasNext()) {
			monitor.checkCanceled();
			AddressRange addressRange = addressRanges.next();
			searchSet.add(addressRange.getMinAddress(), addressRange.getMaxAddress());
		}

		List<Address> vftableAddresses = new ArrayList<Address>();

		List<Address> notInFunctionVftableRefs = new ArrayList<Address>();
		List<Address> newFunctions = new ArrayList<Address>();

		Iterator<Symbol> vftableSymbolIterator = vftableSymbols.iterator();
		while (vftableSymbolIterator.hasNext()) {
			monitor.checkCanceled();
			Symbol vftableSymbol = vftableSymbolIterator.next();
			Address vftableAddress = vftableSymbol.getAddress();
			vftableAddresses.add(vftableAddress);

			// check direct refs to see if they are in undefined area or not in function
			byte[] bytes = ProgramMemoryUtil.getDirectAddressBytes(program, vftableAddress);

			addByteSearchPattern(searcher, notInFunctionVftableRefs, newFunctions, vftableAddress,
				bytes, monitor);

		}

		searcher.search(program, searchSet, monitor);

		// check existing refs to see if in instruction but not in function
		Iterator<Address> vftableAddressIterator = vftableAddresses.iterator();
		while (vftableAddressIterator.hasNext()) {
			monitor.checkCanceled();

			Address vftableAddress = vftableAddressIterator.next();

			ReferenceIterator referencesIterator =
				program.getReferenceManager().getReferencesTo(vftableAddress);

			while (referencesIterator.hasNext()) {
				monitor.checkCanceled();

				Reference reference = referencesIterator.next();
				Address vftableReference = reference.getFromAddress();
				Function functionContaining =
					program.getListing().getFunctionContaining(vftableReference);

				if (functionContaining == null) {

					Instruction instructionContaining =
						program.getListing().getInstructionContaining(vftableReference);
					if (instructionContaining != null) {
						boolean functionCreated =
							extendedFlatAPI.createFunction(program, vftableReference);

						if (!functionCreated) {
							notInFunctionVftableRefs.add(vftableReference);

						}

					}
				}
			}
		}

		return notInFunctionVftableRefs;
	}

	/**
	 * Method to add a search pattern, to the searcher, for the set of bytes representing a vftable 
	 * address
	 * @param searcher the MemoryBytePatternSearcher
	 * @param notInFunctionVftableRefs a list addresses of vftable references that are not contained 
	 * in a function
	 * @param newFunctions a list of newly created functions that reference the given vftable address
	 * @param vftableAddress the given vftable address
	 * @param bytes the bytes to search for
	 * @param taskMonitor a cancellable monitor
	 */
	private void addByteSearchPattern(MemoryBytePatternSearcher searcher,
			List<Address> notInFunctionVftableRefs, List<Address> newFunctions,
			Address vftableAddress, byte[] bytes, TaskMonitor taskMonitor) {

		// no pattern bytes.
		if (bytes == null) {
			return;
		}

		// Each time a match for this byte pattern ...
		GenericMatchAction<Address> action = new GenericMatchAction<Address>(vftableAddress) {
			@Override
			public void apply(Program prog, Address addr, Match match) {

				Function functionContainingVftable = prog.getListing().getFunctionContaining(addr);

				Data dataAt = prog.getListing().getDefinedDataContaining(addr);

				Instruction instructionContainingAddr =
					prog.getListing().getInstructionContaining(addr);

				// check the direct references found with the searcher
				// if not in function but is an instruction then create the function
				// otherwise, add to the list to report to user
				if (functionContainingVftable == null && dataAt == null) {
					if (instructionContainingAddr == null) {
						notInFunctionVftableRefs.add(addr);
					}
					else {
						boolean functionCreated =
							extendedFlatAPI.createFunction(prog, addr);
						if (!functionCreated) {
							notInFunctionVftableRefs.add(addr);
						}
					}
				}
			}

		};

		// create a Pattern of the bytes and the MatchAction to perform upon a match
		GenericByteSequencePattern<Address> genericByteMatchPattern =
			new GenericByteSequencePattern<>(bytes, action);

		searcher.addPattern(genericByteMatchPattern);

	}

	/**
	 * Method to create a string buffer containing class parents in the correct order. The format
	 * of the parent string is of the format "class <class_name> : <parent1_spec> : <parent2_spec> ...
	 * where parentN_spec = "virtual (only if inherited virtually) <parentN_name>"
	 * Examples: 
	 * The class Pet with no parents would be "class Pet"
	 * The class Cat with non-virtual parent Pet would be "class Cat : Pet"
	 * The class A with virtual parent B and non-virtual parent C would be "class A : virtual B : C"
	 * @param recoveredClass the given class
	 * @return StringBuffer containing class parent description
	 * @throws CancelledException if cancelled
	 */
	public StringBuffer createParentStringBuffer(RecoveredClass recoveredClass)
			throws CancelledException {

		StringBuffer parentStringBuffer = new StringBuffer();
		String classString = recoveredClass.getName();

		if (recoveredClass.hasParentClass()) {

			// use this to get direct  parents
			Map<RecoveredClass, List<RecoveredClass>> classHierarchyMap =
				recoveredClass.getClassHierarchyMap();
			Set<RecoveredClass> directParents = classHierarchyMap.keySet();

			// use this to get correct parent order and to get the type of parent
			Map<RecoveredClass, Boolean> parentToBaseTypeMap =
				recoveredClass.getParentToBaseTypeMap();
			Set<RecoveredClass> ancestors = parentToBaseTypeMap.keySet();
			Iterator<RecoveredClass> ancestorIterator = ancestors.iterator();
			while (ancestorIterator.hasNext()) {
				monitor.checkCanceled();
				RecoveredClass ancestor = ancestorIterator.next();
				if (directParents.contains(ancestor)) {

					Boolean isVirtualParent = parentToBaseTypeMap.get(ancestor);
					if (isVirtualParent != null && isVirtualParent) {
						classString = classString.concat(" : virtual " + ancestor.getName());
					}
					else {
						classString = classString.concat(" : " + ancestor.getName());
					}
				}
			}
		}
		parentStringBuffer.append("class " + classString);
		return parentStringBuffer;
	}

	/**
	 * Method to determine if all data for the ancestors of the given class have been created
	 * @param recoveredClass the given class
	 * @return true if all data for the ancestors of the given class have been created, false otherwise
	 * @throws CancelledException if cancelled
	 * @throws Exception if class hierarchy list has not been populated
	 */
	public boolean allAncestorDataHasBeenCreated(RecoveredClass recoveredClass)
			throws CancelledException, Exception {

		List<RecoveredClass> parentClasses = recoveredClass.getClassHierarchy();

		if (parentClasses.isEmpty()) {
			throw new Exception(
				recoveredClass.getClassNamespace().getName(true) +
					" should not have an empty class hierarchy");
		}

		// if size one it only includes self
		if (parentClasses.size() == 1) {
			return true;
		}

		Iterator<RecoveredClass> parentIterator = parentClasses.listIterator(1);
		while (parentIterator.hasNext()) {
			monitor.checkCanceled();
			RecoveredClass parentClass = parentIterator.next();

			if (getClassStructureFromDataTypeManager(parentClass) == null) {
				return false;
			}

		}
		return true;

	}

	/**
	 * Method to retrieve the given class's class structure from the data type manager
	 * @param recoveredClass the given class
	 * @return the given class's class structure from the data type manager
	 */
	public Structure getClassStructureFromDataTypeManager(RecoveredClass recoveredClass) {

		DataType classDataType =
			dataTypeManager.getDataType(recoveredClass.getClassPath(), recoveredClass.getName());

		if (classDataType != null && classDataType instanceof Structure) {
			Structure classStructure = (Structure) classDataType;
			return classStructure;
		}

		return null;

	}

	/**
	 * Method to name class constructors and add them to class namespace
	 * @param recoveredClass current class
	 * @param classStruct the given class structure
	 * @throws Exception when cancelled
	 */
	public void addConstructorsToClassNamespace(RecoveredClass recoveredClass,
			Structure classStruct) throws Exception {

		Namespace classNamespace = recoveredClass.getClassNamespace();
		String className = recoveredClass.getName();

		List<Function> constructorList = recoveredClass.getConstructorList();
		Iterator<Function> constructorsIterator = constructorList.iterator();

		while (constructorsIterator.hasNext()) {
			monitor.checkCanceled();
			Function constructorFunction = constructorsIterator.next();

			if (nameVfunctions) {
				createNewSymbolAtFunction(constructorFunction, className, classNamespace, true,
					true);
			}

			// check to see if the "this" data type is an empty placeholder for the class
			// structure and replace it with the one that was just created by the script
			//NEW
			if (replaceClassStructures) {
				replaceClassStructure(constructorFunction, className, classStruct);
			}

			// if current decompiler function return type is a pointer then set the return type
			// to a pointer to the class structure, otherwise if it is a void, make it a void so the
			// listing has void too, otherwise, leave it as is, probably a void
			String returnType = getReturnTypeFromDecompiler(constructorFunction);

			// Set error bookmark, add error message, and  get the listing return type if the 
			// decompiler return type is null
			if (returnType == null) {

				String msg1 = "Decompiler Error: Failed to decompile function";
				String msg2 = ", possibly due to the addition of class structure.";

				Msg.debug(this, msg1 + " at " + constructorFunction.getEntryPoint() + msg2);

				program.getBookmarkManager().setBookmark(constructorFunction.getEntryPoint(),
					BookmarkType.ERROR, "Decompiler Error", msg1 + msg2);

				// get the return type from the listing and in some cases it will
				// indicate the correct type to help determine the below type to add
				returnType = constructorFunction.getReturnType().getDisplayName();
			}

			if (returnType.equals("void")) {
				DataType voidDataType = new VoidDataType();
				constructorFunction.setReturnType(voidDataType, SourceType.ANALYSIS);
			}
			else if (returnType.contains("*")) {
				DataType classPointerDataType = dataTypeManager.getPointer(classStruct);
				constructorFunction.setReturnType(classPointerDataType, SourceType.ANALYSIS);
			}

		}
	}

	/**
	 * Get the return value from the decompiler signature for the given function
	 * @param function the given function
	 * @return the decompiler return value for the given function
	 */
	private String getReturnTypeFromDecompiler(Function function) {

		DataType decompilerReturnType = decompilerUtils.getDecompilerReturnType(function);

		if (decompilerReturnType == null) {
			return null;
		}

		return decompilerReturnType.getDisplayName();
	}

	/**
	 * Method to name class destructors and add them to class namespace
	 * @param recoveredClass current class
	 * @param classStruct the class structure for the given class
	 * @throws Exception when cancelled
	 */
	public void addDestructorsToClassNamespace(RecoveredClass recoveredClass, Structure classStruct)
			throws Exception {

		Namespace classNamespace = recoveredClass.getClassNamespace();
		String className = recoveredClass.getName();

		List<Function> destructorList = recoveredClass.getDestructorList();
		Iterator<Function> destructorIterator = destructorList.iterator();
		while (destructorIterator.hasNext()) {
			monitor.checkCanceled();
			Function destructorFunction = destructorIterator.next();
			String destructorName = "~" + className;

			if (nameVfunctions) {
				createNewSymbolAtFunction(destructorFunction, destructorName, classNamespace, true,
					true);
			}

			// check to see if the "this" data type is an empty placeholder for the class
			// structure and replace it with the one that was just created by the script
			//NEW
			if (replaceClassStructures) {
				replaceClassStructure(destructorFunction, className, classStruct);
			}

			destructorFunction.setReturnType(new VoidDataType(), SourceType.ANALYSIS);
		}
	}

	/**
	 * Method to name non-this destructors and add them to class namespace
	 * @param recoveredClass current class
	 * @throws Exception when cancelled
	 */
	public void addNonThisDestructorsToClassNamespace(RecoveredClass recoveredClass)
			throws Exception {

		Namespace classNamespace = recoveredClass.getClassNamespace();
		String className = recoveredClass.getName();

		List<Function> nonThisDestructorList = recoveredClass.getNonThisDestructors();
		Iterator<Function> destructorIterator = nonThisDestructorList.iterator();
		while (destructorIterator.hasNext()) {
			monitor.checkCanceled();
			Function destructorFunction = destructorIterator.next();
			String destructorName = "~" + className;

			createNewSymbolAtFunction(destructorFunction, destructorName, classNamespace, false,
				false);
		}
	}

	/**
	 * Method to name class vbase destructors and add them to class namespace
	 * @param recoveredClass current class
	 * @param classStruct the class structure for the given class
	 * @throws Exception when cancelled
	 */
	public void addVbaseDestructorsToClassNamespace(RecoveredClass recoveredClass,
			Structure classStruct)
			throws Exception {

		Namespace classNamespace = recoveredClass.getClassNamespace();

		Function vbaseDestructorFunction = recoveredClass.getVBaseDestructor();
		if (vbaseDestructorFunction != null) {
			String destructorName = VBASE_DESTRUCTOR_LABEL;

			if (nameVfunctions) {
				createNewSymbolAtFunction(vbaseDestructorFunction, destructorName, classNamespace,
					true, true);
			}

			// check to see if the "this" data type is an empty placeholder for the class
			// structure and replace it with the one that was just created by the script
			//NEW
			if (replaceClassStructures) {
				replaceClassStructure(vbaseDestructorFunction, recoveredClass.getName(),
					classStruct);
			}

			vbaseDestructorFunction.setReturnType(new VoidDataType(), SourceType.ANALYSIS);
		}

	}

	/**
	 * Method to name the class vbtable, if one exists, and add it to the class namespace
	 * @param recoveredClass the given class
	 * @throws Exception if exception thrown
	 */
	public void addVbtableToClassNamespace(RecoveredClass recoveredClass) throws Exception {

		Namespace classNamespace = recoveredClass.getClassNamespace();

		Address vbtableAddress = recoveredClass.getVbtableAddress();

		if (vbtableAddress == null) {
			return;
		}

		createNewSymbolAtAddress(vbtableAddress, VBTABLE_LABEL, classNamespace);

	}

	/**
	 * Method to create a new symbol at an address
	 * @param address the given address
	 * @param name the name to give the new symbol
	 * @param namespace the namespace to put the new symbol in
	 * @throws CircularDependencyException if parent namespace is descendent of given namespace
	 * @throws InvalidInputException if issues setting return type
	 * @throws DuplicateNameException if try to create same symbol name already in namespace
	 * @throws CancelledException if cancelled
	 */
	public void createNewSymbolAtAddress(Address address, String name, Namespace namespace)
			throws DuplicateNameException, InvalidInputException, CircularDependencyException,
			CancelledException {

		Symbol symbol = symbolTable.getSymbol(name, address, namespace);

		// already exists
		if (symbol != null) {
			return;
		}

		// check to see if symbol is same name but in global namespace
		List<Symbol> symbolsByNameAtAddress = getSymbolsByNameAtAddress(address, name);

		// if no same name symbol, add new symbol
		if (symbolsByNameAtAddress.size() == 0) {
			AddLabelCmd lcmd = new AddLabelCmd(address, name, namespace, SourceType.ANALYSIS);
			if (!lcmd.applyTo(program)) {
				if (DEBUG) {
					Msg.debug(this,
						"ERROR: Could not add new symbol " + name + " to " + address.toString());
				}
			}
		}
		//put the same name one in the namespace
		else {
			Iterator<Symbol> iterator = symbolsByNameAtAddress.iterator();
			while (iterator.hasNext()) {
				monitor.checkCanceled();
				Symbol sameNameSymbol = iterator.next();
				sameNameSymbol.setNamespace(namespace);
			}
		}

		return;
	}

	/**
	 * Method to replace the program's current class structure, only if an empty placeholder structure,
	 * with the one generated by this script
	 * @param function a class method with current class structure applied
	 * @param className the given class name
	 * @param newClassStructure the new structure to replace the old with
	 * @throws DataTypeDependencyException if there is a data dependency exception when replacing
	 */
	public void replaceEmptyClassStructure(Function function, String className,
			Structure newClassStructure) throws DataTypeDependencyException {

		Parameter thisParam = function.getParameter(0);
		if (thisParam == null) {
			return;
		}

		DataType dataType = thisParam.getDataType();
		if (dataType instanceof Pointer) {
			Pointer ptr = (Pointer) dataType;
			DataType baseDataType = ptr.getDataType();
			if (baseDataType.getName().equals(className) && baseDataType.isNotYetDefined()) {

				dataTypeManager.replaceDataType(baseDataType, newClassStructure, false);

				// remove original folder if it is empty after the replace
				CategoryPath originalPath = baseDataType.getCategoryPath();
				Category category = dataTypeManager.getCategory(originalPath);
				Category parentCategory = category.getParent();
				if (parentCategory != null) {
					parentCategory.removeEmptyCategory(category.getName(), monitor);
				}

			}
		}
	}

	/**
	 * Method to replace the program's current class structure, only if an empty placeholder structure,
	 * with the one generated by this script
	 * @param function a class method with current class structure applied
	 * @param className the given class name
	 * @param newClassStructure the new structure to replace the old with
	 * @throws DataTypeDependencyException if there is a data dependency exception when replacing
	 * @throws CancelledException if cancelled
	 */
	public void replaceClassStructure(Function function, String className,
			Structure newClassStructure) throws DataTypeDependencyException, CancelledException {

		Parameter thisParam = function.getParameter(0);
		if (thisParam == null) {
			return;
		}

		DataType dataType = thisParam.getDataType();
		if (dataType instanceof Pointer) {
			Pointer ptr = (Pointer) dataType;
			DataType baseDataType = ptr.getDataType();
			if (!baseDataType.equals(newClassStructure) &&
				baseDataType.getName().equals(className)) {

				// check if fid demangler or pdb - don't replace user ones
				if (!isReplaceableType(function.getEntryPoint(), baseDataType)) {
					return;
				}
				// create copy of existing one 
				DataType baseDataTypeCopy = baseDataType.copy(dataTypeManager);

				renameDataType(baseDataTypeCopy, baseDataType.getName() + "_REPLACED");

				// replace the other with the new one
				dataTypeManager.replaceDataType(baseDataType, newClassStructure, false);

//				// remove original folder if it is empty after the replace
				// in future if decide to just remove the other ones, then do the following
//				CategoryPath originalPath = baseDataType.getCategoryPath();
//				Category category = dataTypeManager.getCategory(originalPath);
//				Category parentCategory = category.getParent();
//				if (parentCategory != null) {
//					parentCategory.removeEmptyCategory(category.getName(), monitor);
//				}

			}
		}
	}

	private void renameDataType(DataType dataType, String name) throws CancelledException {

		boolean renamed = false;
		int oneup = 2;
		while (!renamed) {
			monitor.checkCanceled();
			try {
				dataType.setName(name);
				dataTypeManager.resolve(dataType, DataTypeConflictHandler.DEFAULT_HANDLER);
				renamed = true;
			}
			catch (InvalidNameException | DuplicateNameException e) {
				name = name + oneup++;
				renamed = false;
			}
		}
	}

	private boolean isReplaceableType(Address address, DataType dataType) {

		// return false if it isn't even a structure
		if (!(dataType instanceof Structure)) {
			return false;
		}
		String categoryPath = dataType.getPathName();
		if (categoryPath.startsWith("/Demangler")) {
			return true;
		}

		if (categoryPath.contains(".pdb")) {
			return true;
		}

		if (categoryPath.contains("DWARF")) {
			return true;
		}

		// test to see if the data type is an empty structure with "PlaceHolder Class Structure" in 
		// the description 
		Structure structure = (Structure) dataType;
		if (structure.isNotYetDefined() &&
			structure.getDescription().equals("PlaceHolder Class Structure")) {
			return true;
		}

		if (program.getBookmarkManager().getBookmark(address, BookmarkType.ANALYSIS,
			"Function ID Analyzer") != null) {
			return true;
		}
		return false;
	}

	/**
	 * Method to remove existing class structures from the data type manager that were replaced by 
	 * newly created class structures and that have the "_REPLACED" suffix on them
	 * @param recoveredClasses list of given recovered classes
	 * @param removeNonEmpty if true, remove not only the empty replaced class structures but
	 * also the non-empty ones.
	 * @throws CancelledException if cancelled
	 */
	public void removeReplacedClassStructures(List<RecoveredClass> recoveredClasses,
			boolean removeNonEmpty) throws CancelledException {

		if (recoveredClasses.isEmpty()) {
			return;
		}

		for (RecoveredClass recoveredClass : recoveredClasses) {
			monitor.checkCanceled();

			// first get the new class structure and verify it exists - don't remove others if 
			// new one doesn't exist
			DataType classStructureDataType = dataTypeManager.getDataType(
				recoveredClass.getClassPath(), recoveredClass.getName());
			if (classStructureDataType == null) {
				continue;
			}
			// then find all class structures with name "<className>_REPLACED"
			List<DataType> replacedClassDataTypes = new ArrayList<DataType>();
			dataTypeManager.findDataTypes(recoveredClass.getName() + "_REPLACED",
				replacedClassDataTypes);

			if (replacedClassDataTypes.isEmpty()) {
				continue;
			}

			for (DataType replacedClassDataType : replacedClassDataTypes) {
				monitor.checkCanceled();

				if (!(replacedClassDataType instanceof Structure)) {
					continue;
				}

				if (removeNonEmpty) {
					dataTypeManager.remove(replacedClassDataType, monitor);
				}
				else {
					Structure replacedStructure = (Structure) replacedClassDataType;
					if (replacedStructure.isNotYetDefined()) {
						dataTypeManager.remove(replacedClassDataType, monitor);
					}
				}
			}

		}
	}

	/**
	 * Method to create a new symbol at the given function
	 * @param function the given function
	 * @param name the name for the new symbol
	 * @param namespace the namespace to put the new symbol in
	 * @param setPrimary if true, set the new symbol primary, if false do not make the new symbol primary
	 * @param removeBadFID if true, check for and remove any incorrect FID symbols, if false leave them there
	 * @throws CircularDependencyException if parent namespace is descendent of given namespace
	 * @throws InvalidInputException if issues setting return type
	 * @throws DuplicateNameException if try to create same symbol name already in namespace
	 * @throws CancelledException if cancelled
	 */
	private void createNewSymbolAtFunction(Function function, String name, Namespace namespace,
			boolean setPrimary, boolean removeBadFID) throws DuplicateNameException,
			InvalidInputException, CircularDependencyException, CancelledException {

		// check for bad FID or FID that needs fix up and remove those bad symbols
		if (removeBadFID) {
			removeBadFIDSymbols(namespace, name, function);
		}

		if (function.equals(purecall)) {
			return;
		}

		Symbol symbol = symbolTable.getSymbol(name, function.getEntryPoint(), namespace);

		// already exists
		if (symbol != null) {
			return;
		}

		// check to see if symbol is same name but in global namespace
		List<Symbol> symbolsByNameAtAddress =
			getSymbolsByNameAtAddress(function.getEntryPoint(), name);

		// if no same name symbol, add new symbol
		if (symbolsByNameAtAddress.size() == 0) {
			AddLabelCmd lcmd =
				new AddLabelCmd(function.getEntryPoint(), name, namespace, SourceType.ANALYSIS);
			if (!lcmd.applyTo(program)) {
				if (DEBUG) {
					Msg.debug(this, "ERROR: Could not add new function label " + name + " to " +
						function.getEntryPoint().toString());
				}
				return;
			}

			symbol = lcmd.getSymbol();
			if (setPrimary && !symbol.isPrimary()) {
				SetLabelPrimaryCmd scmd =
					new SetLabelPrimaryCmd(function.getEntryPoint(), name, namespace);
				if (!scmd.applyTo(program)) {
					if (DEBUG) {
						Msg.debug(this, "ERROR: Could not make function label " + name +
							" primary at " + function.getEntryPoint().toString());
					}
				}
			}
		}
		//put the same name one in the namespace
		else {
			Iterator<Symbol> iterator = symbolsByNameAtAddress.iterator();
			while (iterator.hasNext()) {
				monitor.checkCanceled();
				Symbol sameNameSymbol = iterator.next();
				sameNameSymbol.setNamespace(namespace);
			}
		}

		return;
	}

	/**
	 * Method to remove the primary label, applied by FID analyzer,  at the given address if it does not match the given name
	 * leave the secondary labels alone, ie the mangled name, so people can regenerate the old symbol
	 * if they want to
	 * @param namespace the given namespace
	 * @param name the given name
	 * @param function the given function
	 * @throws CancelledException if cancelled
	 * @throws CircularDependencyException if parent namespace is descendent of given namespace
	 * @throws DuplicateNameException if try to create same symbol name already in namespace
	 * @throws InvalidInputException if issues setting return type
	 */
	private void removeBadFIDSymbols(Namespace namespace, String name, Function function)
			throws CancelledException, InvalidInputException, DuplicateNameException,
			CircularDependencyException {

		Address functionAddress = function.getEntryPoint();

		BookmarkManager bm = program.getBookmarkManager();

		Bookmark bookmark =
			bm.getBookmark(functionAddress, BookmarkType.ANALYSIS, "Function ID Analyzer");

		if (bookmark == null) {
			return;
		}

		String bookmarkComment = bookmark.getComment();

		// just get primary symbol and check it - if no match then remove all symbols and replace with good one
		if (bookmarkComment.contains("Single Match")) {

			Symbol symbol = symbolTable.getPrimarySymbol(functionAddress);
			if (symbol != null && symbol.getSource() == SourceType.ANALYSIS &&
				!symbol.getName().equals(name) && !symbol.getParentNamespace().equals(namespace)) {
				// add to list of bad namespaces to be cleaned up later 
				if (!badFIDNamespaces.contains(symbol.getParentNamespace())) {
					badFIDNamespaces.add(symbol.getParentNamespace());
				}
				extendedFlatAPI.addUniqueStringToPlateComment(functionAddress,
					"***** Removed Bad FID Symbol *****");

				if (!badFIDFunctions.contains(function)) {
					badFIDFunctions.add(function);
				}

				findAndRemoveBadStructuresFromFunction(function, namespace);
				extendedFlatAPI.removeAllSymbolsAtAddress(functionAddress);

			}
			return;
		}
		// FID with multiple matches - either all FID_conflicts or one common name 
		// since no good namespace all need to be removed but if there is a good base name
		// add FID
		if (bookmarkComment.contains("Multiple Matches")) {
			// See if any contain the class name and if so add "resolved" and if not
			if (doAnySymbolsHaveMatchingName(functionAddress, name)) {
				extendedFlatAPI.addUniqueStringToPlateComment(functionAddress,
					"***** Resolved FID Conflict *****");

				if (!resolvedFIDFunctions.contains(function)) {
					resolvedFIDFunctions.add(function);
				}

				findAndRemoveBadStructuresFromFunction(function, namespace);
			}
			else {
				extendedFlatAPI.addUniqueStringToPlateComment(functionAddress,
					"***** Removed Bad FID Symbol(s) *****");

				if (!badFIDFunctions.contains(function)) {
					badFIDFunctions.add(function);
				}

				findAndRemoveBadStructuresFromFunction(function, namespace);

			}
			extendedFlatAPI.removeAllSymbolsAtAddress(functionAddress);
			return;
		}
	}

	/**
	* Method to find empty structures that were created when incorrect FID function
	* signatures were applied and remove them from the given function. Incorrect structure
	* data types are added to a global list so that if nothing remains that references the data
	* type, it can be removed after all functions have been processed.
	* @param function the function with incorrect FID signature
	* @param namespace the correct namespace of the function
	* @throws CancelledException if cancelled
	* @throws InvalidInputException if error setting return type
	* @throws DuplicateNameException if try to create same symbol name already in namespace
	* @throws CircularDependencyException if parent namespace is descendent of given namespace
	*/
	private void findAndRemoveBadStructuresFromFunction(Function function, Namespace namespace)
			throws CancelledException, InvalidInputException, DuplicateNameException,
			CircularDependencyException {

		// find bad structure parameter data types 
		List<Structure> badStructureDataTypes = findBadParameterDataTypes(function, namespace);

		// find bad structure return data types
		Structure badReturnType = findBadReturnType(function, namespace);
		if (badReturnType != null && !badStructureDataTypes.contains(badReturnType)) {
			badStructureDataTypes.add(badReturnType);
		}

		// if bad structures were found delete and recreate the function and all calling functions
		// in order to remove the bad data types from the function signature
		if (badStructureDataTypes.size() > 0) {
			// find all functions that call this function and do the same
			fixBadSignatures(function, badStructureDataTypes);
			// add all the new bad dts to the list of bad ones 
			Iterator<Structure> badStructuresIterator = badStructureDataTypes.iterator();
			while (badStructuresIterator.hasNext()) {
				monitor.checkCanceled();
				Structure structure = badStructuresIterator.next();
				if (!badFIDStructures.contains(structure)) {
					badFIDStructures.add(structure);
				}
			}
		}
	}

	/**
	 * Method to remove incorrect data types from the given function's signature and from
	 * all calling functions
	 * @param function function with bad signature
	 * @throws CancelledException if cancelled
	 * @throws DuplicateNameException if try to create same symbol name already in namespace
	 * @throws InvalidInputException if invalid data input
	 * @throws CircularDependencyException if parent namespace is descendent of given namespace
	 */
	private void fixBadSignatures(Function function, List<Structure> badStructureDataTypes)
			throws CancelledException, InvalidInputException, DuplicateNameException,
			CircularDependencyException {

		List<Function> allFunctionsToFix = new ArrayList<Function>();
		allFunctionsToFix.add(function);
		Set<Function> callingFunctions = function.getCallingFunctions(monitor);

		while (callingFunctions != null && !callingFunctions.isEmpty()) {
			monitor.checkCanceled();
			List<Function> moreCallingFunctions = new ArrayList<Function>();
			Iterator<Function> callingFunctionsIterator = callingFunctions.iterator();
			while (callingFunctionsIterator.hasNext()) {
				monitor.checkCanceled();
				Function callingFunction = callingFunctionsIterator.next();
				if (!allFunctionsToFix.contains(callingFunction)) {
					allFunctionsToFix.add(callingFunction);
					moreCallingFunctions.addAll(callingFunction.getCallingFunctions(monitor));
				}
				callingFunctionsIterator.remove();
			}
			callingFunctions.addAll(moreCallingFunctions);
		}

		Iterator<Function> functionsToFixIterator = allFunctionsToFix.iterator();
		while (functionsToFixIterator.hasNext()) {
			monitor.checkCanceled();
			Function functionToFix = functionsToFixIterator.next();
			if (!functionToFix.isThunk()) {

				removeBadReturnType(functionToFix, badStructureDataTypes);
				removeBadParameterDataTypes(functionToFix, badStructureDataTypes);

				if (!fixedFIDFunctions.contains(functionToFix)) {
					fixedFIDFunctions.add(functionToFix);
				}
			}
		}

	}

	/**
	 * Method to find and add to permanent removal list any incorrect empty structure params 
	 * @param function the function to check for bad params
	 * @param namespace the correct parent namespace of function
	 * @throws CancelledException when cancelled
	 */
	private List<Structure> findBadParameterDataTypes(Function function, Namespace namespace)
			throws CancelledException {

		List<Structure> badStructureDataTypes = new ArrayList<Structure>();

		int parameterCount = function.getParameterCount();
		for (int i = 0; i < parameterCount; i++) {
			monitor.checkCanceled();
			DataType dataType = function.getParameter(i).getDataType();
			if (!dataType.getName().equals(namespace.getName()) &&
				extendedFlatAPI.isPointerToEmptyStructure(dataType)) {
				Pointer ptr = (Pointer) dataType;
				Structure structure = (Structure) ptr.getDataType();

				if (!badStructureDataTypes.contains(structure)) {
					badStructureDataTypes.add(structure);
				}
			}
		}
		return badStructureDataTypes;
	}

	/**
	 * Method to replace the given bad structure data types with undefined data types of same size 
	 * for the given functions parameters
	 * @param function the function to fix
	 * @param badStructureDataTypes the list of bad structure data types to replace if found
	 * @throws CancelledException if cancelled
	 * @throws DuplicateNameException if try to create same symbol name already in namespace
	 * @throws InvalidInputException if invalid data input
	 * @throws CircularDependencyException if parent namespace is descendent of given namespace
	 */
	private void removeBadParameterDataTypes(Function function,
			List<Structure> badStructureDataTypes) throws CancelledException,
			DuplicateNameException, InvalidInputException, CircularDependencyException {

		int parameterCount = function.getParameterCount();
		for (int i = 0; i < parameterCount; i++) {
			monitor.checkCanceled();
			DataType paramDataType = function.getParameter(i).getDataType();
			Structure baseDataType = extendedFlatAPI.getBaseStructureDataType(paramDataType);
			if (baseDataType != null && badStructureDataTypes.contains(baseDataType)) {

				// To remove from this param we have to remove the function from its namespace
				if (function.getParameter(i).getName().equals("this")) {
					function.setParentNamespace(globalNamespace);

				}
				else {
					PointerDataType ptrUndefined =
						extendedFlatAPI.createPointerToUndefinedDataType(paramDataType);
					if (ptrUndefined != null) {
						function.getParameter(i).setDataType(ptrUndefined, SourceType.ANALYSIS);
					}

					else {
						if (DEBUG) {
							Msg.debug(this, "ERROR: " + function.getEntryPoint().toString() +
								" Could not replace parameter " + i + " with undefined pointer.");
						}
					}
				}
			}
		}
	}

	/**
	 * Method to find incorrect empty structure return type
	 * @param function the function to check
	 * @param namespace the parent namespace of the function
	 */
	private Structure findBadReturnType(Function function, Namespace namespace) {

		DataType returnType = function.getReturnType();
		if (!returnType.getName().equals(namespace.getName()) &&
			extendedFlatAPI.isPointerToEmptyStructure(returnType)) {
			Pointer ptr = (Pointer) returnType;
			Structure structure = (Structure) ptr.getDataType();

			return structure;

		}
		return null;
	}

	/**
	 * Method to fix a bad return type if it is one of the bad structure data types on the given 
	 * list. The list was previously generated from functions that had incorrect FID signatures 
	 * placed on them that this script recognized and corrected.
	 * @param function the given function
	 * @param badStructureDataTypes a list of bad structure data types
	 * @throws InvalidInputException if issue setting return type
	 */
	private void removeBadReturnType(Function function, List<Structure> badStructureDataTypes)
			throws InvalidInputException {

		DataType returnType = function.getReturnType();
		Structure baseDataType = extendedFlatAPI.getBaseStructureDataType(returnType);
		if (baseDataType != null && badStructureDataTypes.contains(baseDataType)) {
			PointerDataType ptrUndefined =
				extendedFlatAPI.createPointerToUndefinedDataType(returnType);
			if (ptrUndefined != null) {
				function.setReturnType(ptrUndefined, SourceType.ANALYSIS);
			}
		}
	}

	/**
	 * Method to determine if any symbols at the given address have matching names
	 * as the given name after removing template, pdb quotes, or FID_conflict characters
	 * added by other analyzers.
	 * @param address the given address
	 * @param name the name to match
	 * @return true if any symbols at the given address "match" the given name, false otherwise
	 * @throws CancelledException when canceled
	 */
	private boolean doAnySymbolsHaveMatchingName(Address address, String name)
			throws CancelledException {

		String simpleName = extendedFlatAPI.removeTemplate(name);

		SymbolIterator it = symbolTable.getSymbolsAsIterator(address);
		for (Symbol symbol : it) {
			monitor.checkCanceled();

			String simpleSymbolName = extendedFlatAPI.removeTemplate(symbol.getName());
			simpleSymbolName = removeSingleQuotes(simpleSymbolName);
			simpleSymbolName = removeFIDConflict(simpleSymbolName);
			simpleSymbolName = removeSingleQuotes(simpleSymbolName);

			if (simpleName.equals(simpleSymbolName)) {
				return true;
			}
		}
		return false;
	}

	/**
	 * Method to remove single quotes from beginning and end of given string
	 * @param string string to process
	 * @return string without leading or trailing single quotes
	 */
	private String removeSingleQuotes(String string) {
		if (string.startsWith("`")) {
			string = string.substring(1);
		}
		if (string.endsWith("'")) {
			string = string.substring(0, string.length() - 1);
		}
		return string;

	}

	/**
	 * Method to remove "FID_conflict:" prefix from the given string
	 * @param string string to process
	 * @return string without "FID_conflict:" prefix
	 */
	private String removeFIDConflict(String string) {
		if (string.startsWith("FID_conflict:")) {
			string = string.substring(13);
		}
		return string;

	}

	/**
	 * Method to get symbols with the given name at the given address
	 * @param address the given address
	 * @param name the given name to match
	 * @return a list of symbols with the given name at the given address
	 * @throws CancelledException if cancelled
	 */
	List<Symbol> getSymbolsByNameAtAddress(Address address, String name) throws CancelledException {

		List<Symbol> sameNameSymbols = new ArrayList<Symbol>();

		Symbol[] symbols = symbolTable.getSymbols(address);
		for (Symbol symbol : symbols) {
			monitor.checkCanceled();
			Namespace namespace = symbol.getParentNamespace();

			if (namespace.isGlobal() && symbol.getName().equals(name)) {
				sameNameSymbols.add(symbol);
			}
			else if (namespace.isGlobal() && name.equals(DELETING_DESTRUCTOR_LABEL) &&
				symbol.getName().contains(DELETING_DESTRUCTOR_LABEL)) {
				sameNameSymbols.add(symbol);
			}
		}
		return sameNameSymbols;
	}

	/**
	 * Returns a new address with the specified offset in the default address space.
	 * @param offset the offset for the new address
	 * @return a new address with the specified offset in the default address space
	 */
	public final Address toAddr(long offset) {
		return program.getAddressFactory().getDefaultAddressSpace().getAddress(offset);
	}

	/**
	 * Method to determine if the given constructor function calls any non-parent constructors 
	 * before the vftable refererence
	 * @param recoveredClass the given class
	 * @param constructor the given constructor function
	 * @param vftableReference the address of the reference to the class vftable 
	 * @return true if the given constructor function calls any non-parent constructors before the 
	 * vftable refererence, false otherwise
	 * @throws CancelledException if cancelled
	 */
	public boolean doesFunctionCallAnyNonParentConstructorsBeforeVtableReference(
			RecoveredClass recoveredClass, Function constructor, Address vftableReference)
			throws CancelledException {

		List<ReferenceAddressPair> orderedReferenceAddressPairsFromCallingFunction =
			extendedFlatAPI.getOrderedReferenceAddressPairsFromCallingFunction(constructor);

		// if there are no calls from the function then return false
		if (orderedReferenceAddressPairsFromCallingFunction.size() == 0) {
			return false;
		}

		Iterator<ReferenceAddressPair> iterator =
			orderedReferenceAddressPairsFromCallingFunction.iterator();
		while (iterator.hasNext()) {
			monitor.checkCanceled();
			ReferenceAddressPair refPair = iterator.next();
			int callRefCompareToVftableRef = refPair.getSource().compareTo(vftableReference);
			// if call is after the vtable reference then return false
			if (callRefCompareToVftableRef > 0) {
				return false;
			}

			// if call is before vtable and is not an inherited constructor and not the operator_new 
			// then return true
			Address calledAddress = refPair.getDestination();
			Function calledFunction = api.getFunctionAt(calledAddress);
			if (calledFunction.isThunk()) {
				calledFunction = calledFunction.getThunkedFunction(true);
			}

			if (calledFunction.equals(operator_new)) {
				continue;
			}

			if (calledFunction.getName().contains("prolog")) {
				continue;
			}

			if (!getAllConstructors().contains(calledFunction)) {
				return true;
			}

		}
		return false;

	}

	/**
	 * Method to find class clone functions 
	 * @param recoveredClasses List of RecoveredClass objects
	 * @throws CancelledException when script is cancelled
	 * @throws Exception if issues making label
	 */
	public void findCloneFunctions(List<RecoveredClass> recoveredClasses)
			throws CancelledException, Exception {

		Map<Function, RecoveredClass> cloneToClassMap = new HashMap<Function, RecoveredClass>();

		Iterator<RecoveredClass> recoveredClassIterator = recoveredClasses.iterator();
		while (recoveredClassIterator.hasNext()) {
			monitor.checkCanceled();

			RecoveredClass recoveredClass = recoveredClassIterator.next();

			List<Function> allOtherConstructors =
				new ArrayList<Function>(getAllConstructors());
			allOtherConstructors.removeAll(recoveredClass.getConstructorList());

			// iterate through the vtable functions
			List<Function> virtualFunctions = recoveredClass.getAllVirtualFunctions();
			if (virtualFunctions == null) {
				continue;
			}
			Iterator<Function> vfunctionIterator = virtualFunctions.iterator();
			while (vfunctionIterator.hasNext()) {
				monitor.checkCanceled();

				Function vfunction = vfunctionIterator.next();
				if (extendedFlatAPI.doesFunctionACallAnyListedFunction(vfunction,
					recoveredClass.getConstructorList()) &&
					!extendedFlatAPI.doesFunctionACallAnyListedFunction(vfunction,
						allOtherConstructors)) {
					cloneToClassMap.put(vfunction, recoveredClass);
				}
			}

		}

		// use the clone functions with only two calls (one to constructor and one to operator new)
		Function operatorNew = identifyOperatorNewFunction(cloneToClassMap);

		// use the operator new to accept only the good clones
		// if more than one operator new remove
		if (operatorNew != null) {
			Set<Function> cloneFunctions = cloneToClassMap.keySet();
			Iterator<Function> cloneIterator = cloneFunctions.iterator();
			while (cloneIterator.hasNext()) {
				monitor.checkCanceled();
				Function cloneFunction = cloneIterator.next();
				if (isBasicCloneFunction(cloneFunction, operator_new, cloneToClassMap)) {
					RecoveredClass recoveredClass = cloneToClassMap.get(cloneFunction);
					recoveredClass.addCloneFunction(cloneFunction);
				}
			}
		}

	}

	/**
	 * Method to identify basic clone functions
	 * @param caller possible clone function
	 * @param firstCalled first function called by caller
	 * @param cloneFunctionToClassMap map of possible clone functions to their parent class
	 * @return true if caller function is a basic clone, else false
	 * @throws CancelledException if cancelled
	 */
	private boolean isBasicCloneFunction(Function caller, Function firstCalled,
			Map<Function, RecoveredClass> cloneFunctionToClassMap) throws CancelledException {

		Set<Function> calledFunctions = caller.getCalledFunctions(monitor);
		if (calledFunctions.size() != 2 && calledFunctions.size() != 3) {
			return false;
		}
		if (!extendedFlatAPI.getCalledFunctionByCallOrder(caller, 1).equals(firstCalled)) {
			return false;
		}
		RecoveredClass recoveredClass = cloneFunctionToClassMap.get(caller);
		List<Function> constructorList = recoveredClass.getConstructorList();

		Function secondFunction = extendedFlatAPI.getCalledFunctionByCallOrder(caller, 2);
		if (secondFunction.isThunk()) {
			secondFunction = secondFunction.getThunkedFunction(true);
		}

		if (!constructorList.contains(secondFunction)) {
			return false;
		}

		return true;
	}

	/**
	 * Method to identify the operator_new function using found clone functions
	 * @param cloneToClassMap Map of clone functions and their classes
	 * @return the operator_new function or null if not identified
	 * @throws CancelledException if cancelled
	 * @throws Exception if issue making label
	 */
	private Function identifyOperatorNewFunction(Map<Function, RecoveredClass> cloneToClassMap)
			throws CancelledException, Exception {

		Map<Function, Integer> functionOccuranceMap = new HashMap<Function, Integer>();

		Set<Function> cloneFunctions = cloneToClassMap.keySet();
		Iterator<Function> cloneIterator = cloneFunctions.iterator();
		while (cloneIterator.hasNext()) {
			monitor.checkCanceled();
			Function cloneFunction = cloneIterator.next();

			// Easiest to find using those with only two calls so skip the bigger ones
			Set<Function> calledFunctions = cloneFunction.getCalledFunctions(monitor);
			if (calledFunctions.size() != 2) {
				continue;
			}
			// get first called function which should be the operator_new function
			// The second call is a class constructor and we know it is called
			// from the cloneFunction or it wouldn't be a cloneFunction
			Function firstCalledFunction =
				extendedFlatAPI.getCalledFunctionByCallOrder(cloneFunction, 1);
			if (firstCalledFunction == null) {
				continue;
			}
			// skip any constructor or destructors that are called first
			if (getAllConstructorsAndDestructors().contains(firstCalledFunction)) {
				continue;
			}

			if (!functionOccuranceMap.keySet().contains(firstCalledFunction)) {
				functionOccuranceMap.put(firstCalledFunction, 1);
			}
			else {
				Integer numOccurances = functionOccuranceMap.get(firstCalledFunction);
				functionOccuranceMap.replace(firstCalledFunction, numOccurances + 1);
			}

		}

		Function probableOperatorNewFunction = getMostFrequentFunction(functionOccuranceMap);

		if (probableOperatorNewFunction == null) {
			return null;
		}

		Integer numOccurances = functionOccuranceMap.get(probableOperatorNewFunction);
		if (functionOccuranceMap.get(probableOperatorNewFunction) < MIN_OPERATOR_NEW_REFS) {
			Msg.debug(this, probableOperatorNewFunction.toString() +
				" is a possible operator_new function but has less than the defined minimum number " +
				"of matching calls " + numOccurances);

			return null;
		}

		// If we get this far then we are sure the operator_new function
		// is correct so assign the global variable to it
		operator_new = probableOperatorNewFunction;
		//If its symbol is not already named then name it
		if (probableOperatorNewFunction.getSymbol().getSource() == SourceType.DEFAULT) {
			Msg.debug(this,
				"Found unlabeled operator new that matched in all found clone functions: " +
					probableOperatorNewFunction.getEntryPoint().toString() +
					". Creating label there.");
			api.createLabel(probableOperatorNewFunction.getEntryPoint(), "operator_new", true);
		}

		return operator_new;

	}

	/**
	 * Method to get the function in the map with the highest mapped Integer value
	 * @param map the map containing function, count mappings
	 * @return the function with the highest count mapped to it
	 * @throws CancelledException if cancelled
	 */
	private Function getMostFrequentFunction(Map<Function, Integer> map) throws CancelledException {

		Integer highest = null;
		Function mostFrequentFunction = null;
		Set<Function> keySet = map.keySet();
		Iterator<Function> iterator = keySet.iterator();
		while (iterator.hasNext()) {
			monitor.checkCanceled();
			Function function = iterator.next();
			if (mostFrequentFunction == null) {
				mostFrequentFunction = function;
				highest = map.get(function);
				continue;
			}
			Integer frequency = map.get(function);
			if (frequency > highest) {
				highest = frequency;
				mostFrequentFunction = function;
			}
		}
		return mostFrequentFunction;
	}

	/**
	 * Method to remove the empty namespaces and unreferenced empty class structures that 
	 *  that were incorrectly applied by FID
	 * @throws CancelledException when script is cancelled
	 */
	public void removeEmptyClassesAndStructures() throws CancelledException {

		Iterator<Namespace> badNamespaceIterator = badFIDNamespaces.iterator();
		while (badNamespaceIterator.hasNext()) {
			monitor.checkCanceled();
			Namespace badNamespace = badNamespaceIterator.next();

			// delete empty namespace and parent namespaces
			if (!extendedFlatAPI.hasSymbolsInNamespace(badNamespace)) {
				removeEmptyNamespaces(badNamespace);
			}
		}

		// remove unused empty structures
		removeEmptyStructures();

	}

	/**
	 * Method to remove the given namespace if it is empty and its parent namepaces if they are empty
	 * @param namespace the given namespace
	 * @throws CancelledException if cancelled
	 */
	private void removeEmptyNamespaces(Namespace namespace) throws CancelledException {

		// delete empty namespace and parent namespaces
		Namespace parentNamespace = namespace.getParentNamespace();

		namespace.getSymbol().delete();
		while (parentNamespace != null && !extendedFlatAPI.hasSymbolsInNamespace(parentNamespace)) {
			monitor.checkCanceled();

			namespace = parentNamespace;
			parentNamespace = parentNamespace.getParentNamespace();
			namespace.getSymbol().delete();
		}
	}

	/**
	 * Method to remove the incorrectly applied and unreferenced empty structures that are not used 
	 * @throws CancelledException when script is cancelled
	 */
	private void removeEmptyStructures() throws CancelledException {

		Iterator<Structure> badStructureIterator = badFIDStructures.iterator();
		while (badStructureIterator.hasNext()) {

			monitor.checkCanceled();

			Structure badStructure = badStructureIterator.next();
			// if not used by anything remove it
			ListAccumulator<LocationReference> accumulator = new ListAccumulator<>();
			ReferenceUtils.findDataTypeReferences(accumulator, badStructure, null, program, true,
				monitor);

			List<LocationReference> referenceList = accumulator.asList();
			if (referenceList.isEmpty()) {
				// delete empty class data type and empty parent folders
				removeEmptyStructure(badStructure.getDataTypePath().getCategoryPath(),
					badStructure.getName());
			}
		}
	}

	/**
	 * Method to remove the structure with the given folder path and name if it is empty
	 * @param folderPath the given folder path in the data type manager
	 * @param structureName the given structure name
	 * @throws CancelledException if cancelled
	 */
	private void removeEmptyStructure(CategoryPath folderPath, String structureName)
			throws CancelledException {

		DataType dataType = dataTypeManager.getDataType(folderPath, structureName);
		if (extendedFlatAPI.isEmptyStructure(dataType)) {

			dataTypeManager.remove(dataType, monitor);
			Category classCategory = dataTypeManager.getCategory(folderPath);
			Category parentCategory = classCategory.getParent();
			boolean tryToRemove = true;
			while (parentCategory != null && tryToRemove) {
				monitor.checkCanceled();

				tryToRemove = parentCategory.removeEmptyCategory(classCategory.getName(), monitor);
				classCategory = parentCategory;
				parentCategory = parentCategory.getParent();
			}

		}

	}

	/**
	 * Method to create empty vftable structures before class struct is created so that 
	 * they can be added to the class structure. Afterwords, they are filled in with pointers
	 * to vftable functions
	 * @param recoveredClass the given class
	 * @return Map of address/vftable structure pointers
	 * @throws Exception when invalid data creation
	 */
	public Map<Address, DataType> createEmptyVfTableStructs(RecoveredClass recoveredClass)
			throws Exception {

		Map<Address, DataType> vftableToStructureMap = new HashMap<Address, DataType>();

		String className = recoveredClass.getName();

		CategoryPath classPath = recoveredClass.getClassPath();

		Structure vftableStruct = null;

		Map<Integer, Address> orderToVftableMap = recoveredClass.getOrderToVftableMap();

		for (int index = 0; index < orderToVftableMap.size(); index++) {

			monitor.checkCanceled();

			Address vftableAddress = orderToVftableMap.get(index);

			// if only one vftable name the structure <class_name>_vftable
			if (orderToVftableMap.size() == 1) {
				vftableStruct = new StructureDataType(classPath,
					className + CLASS_VFUNCTION_STRUCT_NAME, 0, dataTypeManager);
			}
			// if more than one, name it <class_name>_vftable_for_<associated_parent_name> if
			// can associate them or <class_name_vftable_<vftable_order> if can't assoc parent
			else {
				RecoveredClass vftableParentClass =
					recoveredClass.getVftableBaseClass(vftableAddress);
				// should never happen but just in case
				if (vftableParentClass == null) {
					vftableStruct = new StructureDataType(classPath,
						className + CLASS_VFUNCTION_STRUCT_NAME + index, 0, dataTypeManager);
				}
				else {
					vftableStruct =
						new StructureDataType(classPath, className + CLASS_VFUNCTION_STRUCT_NAME +
							"_for_" + vftableParentClass.getName(), 0, dataTypeManager);
				}
			}

			// pack the structure then add it to the data type manager
			vftableStruct.setPackingEnabled(true);
			vftableStruct = (Structure) dataTypeManager.addDataType(vftableStruct,
				DataTypeConflictHandler.DEFAULT_HANDLER);

			DataType vfPointerDataType = dataTypeManager.getPointer(vftableStruct);

			vftableToStructureMap.put(vftableAddress, vfPointerDataType);
		}
		return vftableToStructureMap;
	}

	/**
	 * Method to create class structure for single inheritance, no parent, non-vftable classes
	 * @param recoveredClass the given class
	 * @throws CancelledException when cancelled
	 */
	public void createClassStructureWhenNoParentOrVftable(RecoveredClass recoveredClass)
			throws CancelledException {

		Structure classStruct;
		if (recoveredClass.hasExistingClassStructure()) {
			Structure computedClassDataStructure = recoveredClass.getExistingClassStructure();
			int structLen = 0;
			if (computedClassDataStructure != null) {
				structLen = computedClassDataStructure.getLength();
				int mod = structLen % defaultPointerSize;
				int alignment = 0;
				if (mod != 0) {
					alignment = defaultPointerSize - mod;
					structLen += alignment;
				}

				classStruct = new StructureDataType(recoveredClass.getClassPath(),
					recoveredClass.getName(), structLen, dataTypeManager);

				int numComponents = computedClassDataStructure.getNumDefinedComponents();
				for (int i = 1; i < numComponents; i++) {
					monitor.checkCanceled();
					DataTypeComponent component = computedClassDataStructure.getComponent(i);
					int offset = component.getOffset();
					classStruct.replaceAtOffset(offset, component.getDataType(),
						component.getDataType().getLength(), component.getFieldName(),
						component.getComment());
				}
			}
			else {
				classStruct = new StructureDataType(recoveredClass.getClassPath(),
					recoveredClass.getName(), defaultPointerSize, dataTypeManager);
			}

		}
		// make it default ptr size so it aligns inside child class correctly
		else {
			classStruct = new StructureDataType(recoveredClass.getClassPath(),
				recoveredClass.getName(), defaultPointerSize, dataTypeManager);
		}

		// create a description indicating class parentage
		classStruct.setDescription(createParentStringBuffer(recoveredClass).toString());

		classStruct = (Structure) dataTypeManager.addDataType(classStruct,
			DataTypeConflictHandler.DEFAULT_HANDLER);

	}

	/**
	 * Method to fill in the vftable structure with pointers to virtual function signature data types
	 * @param recoveredClass the current class to be processed
	 * @param vftableToStructureMap the map from the class's vftables to the correct vftable structure data type
	 * @param classStruct the class structure for the given class
	 * @throws CancelledException when cancelled
	 * @throws Exception if other exception
	 */
	public void fillInAndApplyVftableStructAndNameVfunctions(RecoveredClass recoveredClass,
			Map<Address, DataType> vftableToStructureMap, Structure classStruct) throws CancelledException, Exception {

		//create function definition for each virtual function and put in vftable structure and 
		// data subfolder
		CategoryPath classPath = recoveredClass.getClassPath();

		List<Address> vftableAddresses = recoveredClass.getVftableAddresses();
		Iterator<Address> vftableAddressIterator = vftableAddresses.iterator();

		while (vftableAddressIterator.hasNext()) {
			monitor.checkCanceled();
			Address vftableAddress = vftableAddressIterator.next();

			PointerDataType vftablePointerDataType =
				(PointerDataType) vftableToStructureMap.get(vftableAddress);

			DataType vftableDataType = vftablePointerDataType.getDataType();

			String vftableStructureName = vftableDataType.getName();
			vftableDataType = dataTypeManager.getDataType(vftableDataType.getCategoryPath(),
				vftableStructureName);

			Structure vftableStruct = (Structure) vftableDataType;

			if (nameVfunctions) {
				// if no pdb info, name all the vfunctions for this vftable and put in class namespace
				nameVfunctions(recoveredClass, vftableAddress, vftableStructureName);
			}


			List<Function> vFunctions = recoveredClass.getVirtualFunctions(vftableAddress);
			int vfunctionNumber = 1;
			Iterator<Function> vfIterator = vFunctions.iterator();

			while (vfIterator.hasNext()) {

				monitor.checkCanceled();
				Function vfunction = vfIterator.next();

				if (vfunction == null) {
					Pointer nullPointer = dataTypeManager.getPointer(DataType.DEFAULT);
					vftableStruct.add(nullPointer, "null pointer", null);
					continue;
				}

				// check to see if the "this" data type is an empty placeholder for the class
				// structure and replace it with the one that was just created by the script
				//NEW
				if (replaceClassStructures) {
					replaceClassStructure(vfunction, recoveredClass.getName(), classStruct);
				}


				String forClassSuffix = getForClassSuffix(vftableStructureName);
				String functionDefName = vfunction.getName();
				int indexOfSuffix = functionDefName.indexOf(forClassSuffix);

				// if vfunction name has the "for_parent" suffix, strip it off for the function definition name
				if (indexOfSuffix > 0) {
					functionDefName = functionDefName.substring(0, indexOfSuffix);

				}

				// get the classPath of highest level parent with vfAddress in their vftable
				classPath =
					getCategoryPathForFunctionSignature(vfunction, functionDefName, recoveredClass,
						vftableAddress);

				Symbol vfunctionSymbol = symbolTable.getPrimarySymbol(vfunction.getEntryPoint());
				Namespace parentNamespace = vfunctionSymbol.getParentNamespace();

				String classCommentPrefix = "";

				if (!parentNamespace.equals(globalNamespace)) {
					RecoveredClass vfunctionClass = getClass(parentNamespace);

					// this is null when there is a class from somewhere other than RTTI so it is
					// not stored in the map. Just use the parent namespace name in this case
					if (vfunctionClass == null) {
						classCommentPrefix = parentNamespace.getName();
					}
					else if (vfunctionClass.getShortenedTemplateName() != null &&
						useShortTemplates && !vfunctionClass.getShortenedTemplateName().isEmpty()) {
						classCommentPrefix = vfunctionClass.getShortenedTemplateName();
					}
					else {
						classCommentPrefix = vfunctionClass.getName();
					}

				}

				// Create comment to indicate it is a virtual function and which number in the table
				String comment = VFUNCTION_COMMENT + vfunctionNumber;

				// add comment suffix for multi classes to distinguish which vftable it is for

				if (!forClassSuffix.isEmpty()) {

					int index = forClassSuffix.indexOf("for_");
					String commentSuffix = "";
					if (index > 0) {
						commentSuffix = " for parent class " + forClassSuffix.substring(index + 4);
					}
					comment = comment + commentSuffix;
				}

				// if function is "purecall" function make the class field name "vfunction #n" instead
				// of using the function name of "purecall" and prepend "pure" to the comment so
				// they know it is pure virtual function, ie not actually implemented in the parent class
				String nameField = vfunction.getName();

				FunctionDefinition functionDataType =
					new FunctionDefinitionDataType(vfunction, true);

				if (!vfunction.getName().equals(functionDefName)) {
					functionDataType.setName(functionDefName);
				}

				functionDataType.setReturnType(vfunction.getReturnType());

				// if the function is a purecall need to create the function definition using
				// the equivalent child virtual function signature
				if (nameField.contains("purecall")) {

					nameField = DEFAULT_VFUNCTION_PREFIX + vfunctionNumber;

					// get function sig from child class
					Function childVirtualFunction =
						getChildVirtualFunction(recoveredClass, vftableAddress, vfunctionNumber);
					if (childVirtualFunction != null) {
						functionDataType =
							new FunctionDefinitionDataType(childVirtualFunction, true);
						functionDataType.setReturnType(childVirtualFunction.getReturnType());
						Symbol childFunctionSymbol =
							symbolTable.getPrimarySymbol(childVirtualFunction.getEntryPoint());

						// if the child function has a default name, rename the function definition
						// data type to the "vfunction<vfunctionNumber>" name
						if (childFunctionSymbol.getSource() == SourceType.DEFAULT) {
							functionDataType.setName(nameField);
						}
					}
					comment = recoveredClass.getName() + " pure " + comment;

				}

				PointerDataType functionPointerDataType =
					createFunctionSignaturePointerDataType(functionDataType, classPath);

				vftableStruct.add(functionPointerDataType, nameField,
					classCommentPrefix + " " + comment);
				vfunctionNumber++;
			}

			// align the structure then add it to the data type manager
			vftableStruct.setPackingEnabled(true);
			vftableStruct = (Structure) dataTypeManager.addDataType(vftableStruct,
				DataTypeConflictHandler.DEFAULT_HANDLER);

			// clear the array or unprocessed structure at the current vftable location and 
			// apply the structure. It has to be one or the other and the correct length
			// because of the check at the beginning of the script that checked for either
			// array or structure of pointers and got size from them initially
			api.clearListing(vftableAddress);
			api.createData(vftableAddress, vftableStruct);

		}
	}

	/**
	 * Method to get a child class virtual function at the given offset into the correct virtual function table
	 * @param recoveredClass the given class
	 * @param virtualFunctionNumber the virtual function offset into the table
	 * @return a child class virtual function at the given offset
	 */
	private Function getChildVirtualFunction(RecoveredClass recoveredClass, Address vftableAddress,
			int virtualFunctionNumber) {

		List<RecoveredClass> childClasses = recoveredClass.getChildClasses();
		if (childClasses.isEmpty()) {
			return null;
		}

		// The child functions should all have the same function signature so just get any one of them
		// if for some reason they don't, still have to pick one and let user decide how to update
		RecoveredClass childClass = childClasses.get(0);

		List<Address> childVftableAddresses = childClass.getVftableAddresses();
		if (childVftableAddresses.isEmpty()) {
			return null;
		}

		// get the correct child vftable for the given parent class
		for (Address childVftableAddress : childVftableAddresses) {
			RecoveredClass parentForVftable = childClass.getVftableBaseClass(childVftableAddress);
			if (parentForVftable == null) {
				continue;
			}
			if (parentForVftable.equals(recoveredClass)) {
				List<Function> childVirtualFunctionsForGivenParent =
					childClass.getVirtualFunctions(childVftableAddress);
				if (childVirtualFunctionsForGivenParent.size() < virtualFunctionNumber) {
					return null;
				}
				return childVirtualFunctionsForGivenParent.get(virtualFunctionNumber - 1);
			}
		}
		return null;
	}

	/**
	 * Method to give default names to the vfunctions in the given vftable if they don't have a name already. If they are a clone or deleting destructor name them accordingly.
	 * @param recoveredClass the given class
	 * @param vftableAddress the address of the vftable
	 * @param vftableStructureName the name of the vftable structure to be used as a prefix for the vfunctions in the given vftable
	 * @throws CancelledException if cancelled
	 * @throws InvalidInputException if issues setting return type
	 * @throws DuplicateNameException if try to create same symbol name already in namespace
	 * @throws CircularDependencyException if parent namespace is descendent of given namespace
	 */
	private void nameVfunctions(RecoveredClass recoveredClass, Address vftableAddress,
			String vftableStructureName) throws CancelledException, InvalidInputException,
			DuplicateNameException, CircularDependencyException {

		Namespace classNamespace = recoveredClass.getClassNamespace();

		List<Function> deletingDestructors = recoveredClass.getDeletingDestructors();
		List<Function> cloneFunctions = recoveredClass.getCloneFunctions();

		Iterator<Function> vfIterator =
			recoveredClass.getVirtualFunctions(vftableAddress).iterator();

		String vfunctionName;
		int tableEntry = 1;

		// get the "_for_<className> suffix for classes with multiple vftables or empty
		// string for those with single vftable
		String vfunctionSuffix = getForClassSuffix(vftableStructureName);

		while (vfIterator.hasNext()) {
			monitor.checkCanceled();
			Function vfunction = vfIterator.next();

			// create a one-up number for the next virtual function
			int entryNumber = tableEntry++;

			boolean setPrimary = false;
			boolean removeBadFID = false;
			boolean isDeletingDestructor = false;

			if (deletingDestructors.contains(vfunction)) {
				vfunctionName = DELETING_DESTRUCTOR_LABEL + vfunctionSuffix;
				setPrimary = true;
				removeBadFID = true;
				isDeletingDestructor = true;
			}

			else if (cloneFunctions.contains(vfunction)) {
				vfunctionName = CLONE_LABEL + vfunctionSuffix;
				setPrimary = true;
				removeBadFID = true;
			}

			else {
				vfunctionName = DEFAULT_VFUNCTION_PREFIX + entryNumber + vfunctionSuffix;
			}

			// can't put external functions into a namespace from this program
			if (!vfunction.isExternal()) {

				// if not already, make it a this call
				makeFunctionThiscall(vfunction);

				// put symbol on the virtual function
				Symbol vfunctionSymbol = vfunction.getSymbol();
				Namespace vfunctionNamespace = vfunctionSymbol.getParentNamespace();

				// if the name already contains deleting_destructor for this namespace don't add
				// another dd symbol
				if (hasDeletingDestructorInNamespace(vfunction.getEntryPoint(), classNamespace)) {
					continue;
				}

				if (!isDeletingDestructor &&
					isParentNamespace(vfunctionNamespace, classNamespace)) {
					String plateComment = api.getPlateComment(vfunction.getEntryPoint());
					String newComment = vfunctionNamespace.getName(true) +
						" member function inherited by " + classNamespace.getName(true);
					if (plateComment != null) {
						newComment = plateComment + "\n" + newComment;
					}
					api.setPlateComment(vfunction.getEntryPoint(), newComment);
					continue;
				}

				SourceType originalSourceType = vfunctionSymbol.getSource();
				if (originalSourceType == SourceType.DEFAULT || setPrimary) {
					createNewSymbolAtFunction(vfunction, vfunctionName, classNamespace, setPrimary,
						removeBadFID);
				}
			}
		}
	}

	private String getForClassSuffix(String vftableStructureName) {

		String vfunctionSuffix = "";
		if (vftableStructureName.contains("_for_")) {
			int index = vftableStructureName.indexOf("for_");
			if (index > 0) {
				vfunctionSuffix = "_" + vftableStructureName.substring(index);
			}
		}
		return vfunctionSuffix;
	}

	private boolean hasDeletingDestructorInNamespace(Address address, Namespace namespace)
			throws CancelledException {

		Symbol[] symbols = symbolTable.getSymbols(address);
		for (Symbol symbol : symbols) {
			monitor.checkCanceled();

			if (symbol.getName().contains("deleting_destructor") &&
				symbol.getParentNamespace().equals(namespace)) {
				return true;
			}
		}
		return false;
	}

	private boolean isParentNamespace(Namespace namespace, Namespace childNamespace) {

		RecoveredClass possibleParentClass = getClass(namespace);
		if (possibleParentClass == null) {
			return false;
		}

		RecoveredClass childClass = getClass(childNamespace);
		if (childClass == null) {
			return false;
		}

		if (childClass.equals(possibleParentClass)) {
			return false;
		}

		List<RecoveredClass> classHierarchy = childClass.getClassHierarchy();
		if (classHierarchy.contains(possibleParentClass)) {
			return true;
		}
		return false;
	}

	// may skip a parent so continue through all parents
	// for multi-inheritance, get the correct parent class for the given vftable
	/**
	 * Method to retrieve the class path of the highest ancestor with matching vfunction in its vftable
	 * @param vfunction the given virtual function
	 * @param functionDefName the given function definition name
	 * @param recoveredClass the given class
	 * @param vftableAddress the given virtual function table from the given class
	 * @return the class path for the highest ancestor with matching virtual function in its vftable
	 * @throws CancelledException when cancelled
	 * @throws InvalidNameException if functionDefName is invalid name
	 */
	CategoryPath getCategoryPathForFunctionSignature(Function vfunction, String functionDefName,
			RecoveredClass recoveredClass, Address vftableAddress)
			throws CancelledException, InvalidNameException {

		// if class has no parent, return its own classPath
		CategoryPath classPath = recoveredClass.getClassPath();
		if (!recoveredClass.hasParentClass()) {
			return classPath;
		}

		// if no ancestor has virtual functions then return the given class's class path
		List<RecoveredClass> ancestorsWithVirtualFunctions =
			getAncestorsWithVirtualFunctions(recoveredClass);
		if (ancestorsWithVirtualFunctions.size() == 0) {
			return classPath;
		}

		// if the class has multiple inheritance or single virtual inheritance get the parent from
		// the "_for_<parentName>" in the given vftable
		if (recoveredClass.hasMultipleInheritance() ||
			(recoveredClass.hasSingleInheritance() && recoveredClass.inheritsVirtualAncestor())) {
			RecoveredClass parentClass = recoveredClass.getVftableBaseClass(vftableAddress);

			// if can't recover the parent from the vftable just return the class's class path
			if (parentClass == null) {
				return classPath;
			}

			// else return the parent associated with the vftableAddress
			return parentClass.getClassPath();
		}

		// else class has normal single inheritance so just search for the matching function definition
		// in one of the class's ancestors and return the ancestor class it is found in or if not found, 
		// return the current class
		List<RecoveredClass> classHierarchy = recoveredClass.getClassHierarchy();

		// classHierarchy list always contains current class in first item so skip that one
		// to search only the ancestors
		Iterator<RecoveredClass> classHierarchyIterator = classHierarchy.listIterator(1);

		// TODO: eventually use the function definition to do an equivalence check amongst 
		// possible same-name vfunctions to make sure getting the correct one
		// in this case need to update the below check in dtMan to look through the .conflicts
//		FunctionDefinition functionDataType = new FunctionDefinitionDataType(vfunction, true);
//
//		functionDataType.setReturnType(vfunction.getReturnType());
//		try {
//			functionDataType.setName(functionDefName);
//		}
//		catch (DuplicateNameException e) {
//			// ignore -- don't rename if it is already the same name
//		}

		while (classHierarchyIterator.hasNext()) {
			monitor.checkCanceled();

			RecoveredClass currentClass = classHierarchyIterator.next();

			CategoryPath currentClassPath = currentClass.getClassPath();
			DataType existingDataType =
				dataTypeManager.getDataType(currentClassPath, functionDefName);

			if (existingDataType != null) {
				return currentClassPath;
			}

		}
		return classPath;

	}

	/**
	 * 
	 * @param functionDefDataType the function definition
	 * @param classPath the given data type manager classPath
	 * @return pointer to function signature data type
	 * @throws DuplicateNameException if try to create same symbol name already in namespace
	 */
	private PointerDataType createFunctionSignaturePointerDataType(
			FunctionDefinition functionDefDataType, CategoryPath classPath)
			throws DuplicateNameException {

		DataType existingDataType =
			dataTypeManager.getDataType(classPath, functionDefDataType.getName());

		PointerDataType functionPointerDataType;

		// If the given function definition doesn't exist in this folder make a new one and 
		// make a pointer to it
		if (existingDataType == null) {
			functionDefDataType.setCategoryPath(classPath);
			functionPointerDataType = new PointerDataType(functionDefDataType, dataTypeManager);
		}
		// otherwise return a pointer to the existing one
		else {
			functionPointerDataType = new PointerDataType(existingDataType);
		}
		return functionPointerDataType;

	}
	/**
	 * Method to add precomment inside functions containing inlined constructors at approximate
	 * address of start of inlined function
	 * @param recoveredClass current class
	 * @throws Exception when cancelled
	 */
	public void createInlinedConstructorComments(RecoveredClass recoveredClass) throws Exception {

		Namespace classNamespace = recoveredClass.getClassNamespace();
		String className = recoveredClass.getName();

		List<Function> inlinedConstructorList = recoveredClass.getInlinedConstructorList();
		Iterator<Function> inlinedConstructorsIterator = inlinedConstructorList.iterator();

		while (inlinedConstructorsIterator.hasNext()) {
			monitor.checkCanceled();
			Function inlinedFunction = inlinedConstructorsIterator.next();

			List<Address> listOfClassRefsInFunction =
				getSortedListOfAncestorRefsInFunction(inlinedFunction, recoveredClass);

			if (!listOfClassRefsInFunction.isEmpty()) {

				Address markupAddress = listOfClassRefsInFunction.get(0);
				String markupString = classNamespace.getName(true) + "::" + className;

				String existingComment = api.getPreComment(markupAddress);
				if (existingComment != null) {
					existingComment = existingComment + "\n";
				}
				else {
					existingComment = "";
				}
				api.setPreComment(markupAddress,
					existingComment + "inlined constructor: " + markupString);
				bookmarkAddress(markupAddress, INLINE_CONSTRUCTOR_BOOKMARK + " " + markupString);
			}
		}
	}

	/**
	 * Method to add precomment inside functions containing inlined destructors at approximate
	 * address of start of inlined function
	 * @param recoveredClass current class
	 * @throws Exception when cancelled
	 */
	public void createInlinedDestructorComments(RecoveredClass recoveredClass) throws Exception {

		Namespace classNamespace = recoveredClass.getClassNamespace();
		String className = recoveredClass.getName();

		List<Function> inlinedDestructorList = recoveredClass.getInlinedDestructorList();
		Iterator<Function> inlinedDestructorIterator = inlinedDestructorList.iterator();
		while (inlinedDestructorIterator.hasNext()) {
			monitor.checkCanceled();
			Function destructorFunction = inlinedDestructorIterator.next();
			Address classVftableRef = getFirstClassVftableReference(recoveredClass, destructorFunction);

			if (classVftableRef == null) {
				continue;
			}

			String markupString = classNamespace.getName(true) + "::~" + className;
			api.setPreComment(classVftableRef, "inlined destructor: " + markupString);

			bookmarkAddress(classVftableRef, INLINE_DESTRUCTOR_BOOKMARK + " " + markupString);
		}
	}

	/**
	 * Method to add label on functions with inlined constructor or destructors but couldn't tell which
	 * @param recoveredClass current class
	 * @throws Exception when cancelled
	 */
	public void createIndeterminateInlineComments(RecoveredClass recoveredClass) throws Exception {

		Namespace classNamespace = recoveredClass.getClassNamespace();

		List<Function> functionsContainingInlineList = recoveredClass.getIndeterminateInlineList();
		Iterator<Function> functionsContainingInlineIterator =
			functionsContainingInlineList.iterator();
		while (functionsContainingInlineIterator.hasNext()) {
			monitor.checkCanceled();
			Function functionContainingInline = functionsContainingInlineIterator.next();

			Address classVftableRef =
				getFirstClassVftableReference(recoveredClass, functionContainingInline);

			if (classVftableRef == null) {
				continue;
			}

			String markupString = "inlined constructor or destructor (approx location) for " +
				classNamespace.getName(true);
			api.setPreComment(classVftableRef, markupString);

			bookmarkAddress(classVftableRef, INDETERMINATE_INLINE_BOOKMARK + " " + markupString);
		}
	}

	/**
	 * Method to add label on constructor or destructors but couldn't tell which
	 * @param recoveredClass current class
	 * @param classStruct the class structure for the given class
	 * @throws Exception when cancelled
	 */
	public void createIndeterminateLabels(RecoveredClass recoveredClass, Structure classStruct)
			throws Exception {

		Namespace classNamespace = recoveredClass.getClassNamespace();
		String className = recoveredClass.getName();

		List<Function> unknownIfConstructorOrDestructorLIst = recoveredClass.getIndeterminateList();
		Iterator<Function> unknownsIterator = unknownIfConstructorOrDestructorLIst.iterator();
		while (unknownsIterator.hasNext()) {
			monitor.checkCanceled();
			Function indeterminateFunction = unknownsIterator.next();

			if (nameVfunctions) {
				createNewSymbolAtFunction(indeterminateFunction,
					className + "_Constructor_or_Destructor", classNamespace, false, false);
			}

			// check to see if the "this" data type is an empty placeholder for the class
			// structure and replace it with the one that was just created by the script
			//NEW
			if (replaceClassStructures) {
				replaceClassStructure(indeterminateFunction, className, classStruct);
			}
		}
	}

	/**
	 * Method to create an ANALYSIS bookmark at the given address with the given comment
	 * @param address the given address
	 * @param comment the given comment
	 */
	public void bookmarkAddress(Address address, String comment) {

		BookmarkManager bookmarkMgr = program.getBookmarkManager();

		Bookmark bookmark =
			bookmarkMgr.getBookmark(address, BookmarkType.ANALYSIS, BOOKMARK_CATEGORY);
		String bookmarkComment;
		if (bookmark != null && !bookmark.getComment().equals(comment) &&
			!containsString(bookmark.getComment(), comment)) {
			bookmarkComment = bookmark.getComment() + " + " + comment;
		}
		else {
			bookmarkComment = comment;
		}
		bookmarkMgr.setBookmark(address, BookmarkType.ANALYSIS, BOOKMARK_CATEGORY, bookmarkComment);
	}

	/**
	 * Method to determine if the given comment string that has pieces separated by +'s has any
	 * piece exactly equal to the given string.
	 * @param bookmarkComment the bookmark comment string
	 * @param string the string to search for within the comment
	 * @return true if string is contained exactly within the +'s
	 */
	private boolean containsString(String bookmarkComment, String string) {

		// first split comment into pieces between the +'s
		String[] commentPieces = bookmarkComment.split("\\+");
		for (String piece : commentPieces) {
			// remove leading and trailing spaces from each piece
			int len = piece.length();

			if (piece.charAt(len - 1) == ' ') {
				piece = piece.substring(0, len - 2);
			}

			if (piece.charAt(0) == ' ') {
				piece = piece.substring(1);
			}

			// return true if any piece exactly equals the new string
			if (piece.equals(string)) {
				return true;
			}
		}

		// return false if string does not match any of the pieces
		return false;

	}

	/**
	 * Method to find the operator_delete function using the known deleting destructor functions
	 * @param recoveredClasses List of RecoveredClass objects
	 * @return operator_delete function or null if one cannot be determined
	 * @throws CancelledException when cancelled
	 * @throws Exception when issues creating labels
	 */
	private Function findOperatorDeleteUsingKnownDeletingDestructors(
			List<RecoveredClass> recoveredClasses) throws CancelledException, Exception {

		Function possibleOperatorDelete = null;
		Iterator<RecoveredClass> recoveredClassIterator = recoveredClasses.iterator();
		while (recoveredClassIterator.hasNext()) {
			monitor.checkCanceled();

			RecoveredClass recoveredClass = recoveredClassIterator.next();
			List<Function> deletingDestructors = recoveredClass.getDeletingDestructors();
			Iterator<Function> deletingDestructorIterator = deletingDestructors.iterator();
			while (deletingDestructorIterator.hasNext()) {
				monitor.checkCanceled();
				Function deletingDestructor = deletingDestructorIterator.next();

				if (deletingDestructorsThatCallDestructor.contains(deletingDestructor)) {
					Set<Function> calledFunctions = deletingDestructor.getCalledFunctions(monitor);

					// just use the ones that call two functions to find operator_delete
					if (calledFunctions.size() != 2) {
						return null;
					}
					// get first called function and verify it is on cd list
					Function firstCalledFunction =
						extendedFlatAPI.getCalledFunctionByCallOrder(deletingDestructor, 1);
					if (firstCalledFunction == null ||
						!recoveredClass.getConstructorOrDestructorFunctions()
								.contains(
									firstCalledFunction)) {
						return null;
					}

					// get second one and if operator_delete has not been assigned yet, assign it
					Function secondCalledFunction =
						extendedFlatAPI.getCalledFunctionByCallOrder(deletingDestructor, 2);
					if (secondCalledFunction == null) {
						return null;
					}

					// if we didn't already have one, set it here
					if (possibleOperatorDelete == null) {
						possibleOperatorDelete = secondCalledFunction;
					}
					// if we find another possibility and they don't match return null
					else if (!possibleOperatorDelete.equals(secondCalledFunction)) {
						return null;
					}
				}
			}
		}
		// If we get this far then we are sure the operator_delete function
		// is correct so assign the global variable. If its symbol is not already named then name it
		if (possibleOperatorDelete != null) {
			operator_delete = possibleOperatorDelete;
			if (possibleOperatorDelete.getSymbol().getSource() == SourceType.DEFAULT) {
				Msg.debug(this,
					"Found unlabeled operator delete that matched in all found deleting destructors: " +
						possibleOperatorDelete.getEntryPoint().toString() +
						". Creating label there.");
				api.createLabel(operator_delete.getEntryPoint(), "operator_delete", true);
			}
		}

		return possibleOperatorDelete;

	}

	/**
	 * 
	 * @param recoveredClass the given class
	 * @param virtualFunction the given virtual function
	 * @param operatorDeleteFunction the operator delete function
	 * @throws CancelledException if cancelled
	 * @throws InvalidInputException if issues setting return type
	 * @throws DuplicateNameException if try to create same symbol name already in namespace
	 */
	private void processClassDeletingDestructorByOperatorDelete(RecoveredClass recoveredClass,
			Function virtualFunction, Function operatorDeleteFunction)
			throws CancelledException, InvalidInputException, DuplicateNameException {

		// don't continue checking if it doesn't call operator_delete
		if (!extendedFlatAPI.doesFunctionACallFunctionB(virtualFunction, operatorDeleteFunction)) {
			return;
		}

		List<Function> ownConstructorOrDestructorFunctions =
			new ArrayList<Function>(recoveredClass.getConstructorOrDestructorFunctions());

		ownConstructorOrDestructorFunctions.removeAll(recoveredClass.getConstructorList());
		ownConstructorOrDestructorFunctions.removeAll(recoveredClass.getInlinedConstructorList());

		Iterator<Function> functionIterator = ownConstructorOrDestructorFunctions.iterator();
		while (functionIterator.hasNext()) {
			monitor.checkCanceled();
			Function function = functionIterator.next();

			//Type 4 - class c/d called from other than first vfunction
			if (extendedFlatAPI.doesFunctionACallFunctionB(virtualFunction, function)) {
				recoveredClass.addDeletingDestructor(virtualFunction);
				addDestructorToClass(recoveredClass, function);
				recoveredClass.removeIndeterminateConstructorOrDestructor(function);
				return;
			}
		}

		// Type 4 inlined - inlined class c/d called from other than first function
		// either just vftable ref before operator delete or vftableref followed by parent call
		// before operator delete
		Address vftableReference = getFirstClassVftableReference(recoveredClass, virtualFunction);

		if (vftableReference == null) {
			return;
		}

		List<Function> possibleParentDestructors = getPossibleParentDestructors(virtualFunction);

		boolean foundVftableRef = false;
		Function parentDestructor = null;

		AddressSetView virtualFunctionBody = virtualFunction.getBody();
		CodeUnitIterator virtualFunctionCodeUnits =
			program.getListing().getCodeUnits(virtualFunctionBody, true);
		while (virtualFunctionCodeUnits.hasNext()) {
			monitor.checkCanceled();
			CodeUnit codeUnit = virtualFunctionCodeUnits.next();
			Address codeUnitAddress = codeUnit.getAddress();

			if (codeUnitAddress.equals(vftableReference)) {
				foundVftableRef = true;
				continue;
			}

			Function referencedFunction = extendedFlatAPI.getReferencedFunction(codeUnitAddress, true);
			if (referencedFunction == null) {
				continue;
			}

			if (referencedFunction.equals(operatorDeleteFunction)) {
				// if find operator delete call before vftable ref then not valid deleting destructor
				if (!foundVftableRef) {
					return;
				}

				recoveredClass.addDeletingDestructor(virtualFunction);
				if (recoveredClass.getDestructorList().contains(virtualFunction)) {
					if (DEBUG) {
						Msg.debug(this, "Already created vfunction as a destructor");
					}
				}
				recoveredClass.removeFromConstructorDestructorList(virtualFunction);
				recoveredClass.removeIndeterminateConstructorOrDestructor(virtualFunction);
				recoveredClass.addInlinedDestructor(virtualFunction);

				if (parentDestructor == null) {
					return;
				}
				List<RecoveredClass> parentDestructorClasses = getClasses(parentDestructor);
				if (parentDestructorClasses == null) {
					return;
				}
				if (parentDestructorClasses.size() == 1) {
					if (!parentDestructorClasses.get(0)
							.getDestructorList()
							.contains(
								parentDestructor)) {
						addDestructorToClass(parentDestructorClasses.get(0), parentDestructor);
						parentDestructorClasses.get(0)
								.removeIndeterminateConstructorOrDestructor(
									parentDestructor);
					}
				}
				// if more than one parent class for this function then let either inline or multi-class
				// processing handle it later

				return;
			}

			if (possibleParentDestructors.contains(referencedFunction)) {
				// if find parent call before vftable ref then not valid deleting destructor
				if (!foundVftableRef) {
					return;
				}
				parentDestructor = referencedFunction;
				continue;
			}

		}

	}

	/**
	 * Method to remove functions from the class constructor/destructor lists (and the overall list) 
	 * that are not self-contained constructor/destructor functions. Add them to the list of 
	 * functions that contain inlined constructors or destructors.
	 * NOTE: this must be called after the global const/dest list is created but before 
	 * functions get added to the other class lists
	 * @param recoveredClasses list of classes to process
	 * @throws CancelledException if cancelled
	 */
	public void separateInlinedConstructorDestructors(List<RecoveredClass> recoveredClasses)
			throws CancelledException {

		Iterator<RecoveredClass> recoveredClassIterator = recoveredClasses.iterator();

		while (recoveredClassIterator.hasNext()) {
			monitor.checkCanceled();
			RecoveredClass recoveredClass = recoveredClassIterator.next();
			List<Function> indeterminateFunctions = recoveredClass.getIndeterminateList();
			Iterator<Function> indeterminateIterator = indeterminateFunctions.iterator();
			while (indeterminateIterator.hasNext()) {
				monitor.checkCanceled();
				Function indeterminateFunction = indeterminateIterator.next();

				List<Address> vftableReferenceList = getVftableReferences(indeterminateFunction);
				if (vftableReferenceList == null) {
					continue;
				}

				// if inline, put on separate list and remove from indeterminate list
				// process later
				if (vftableReferenceList.size() > 1) {
					if (!areVftablesInSameClass(vftableReferenceList)) {
						recoveredClass.addIndeterminateInline(indeterminateFunction);
						indeterminateIterator.remove();
					}

					continue;
				}
			}
		}
	}

	/**
<<<<<<< HEAD
	 * Method to add the given structure component to the given structure at the given offset 
	 * @param structureDataType the structure to add to
	 * @param structureToAdd the structure to add
	 * @param startOffset the starting offset where to add 
	 * @param endOffset the ending offset of the added structure
	 * @return the updated structure
=======
	 * Method to add the structure components from the given structureToAdd from the given starting 
	 * offset to the given ending offset of the  to the given structure at the given offset 
	 * @param structure the structure to add to
	 * @param structureToAdd the structure to add a subset of components from to the given structure
	 * @param startOffset the starting offset of where to start adding in the container structure
	 * @param dataLength the total length of the data components to add
	 * @return true if the structure was updated or false if the components cannot be added
>>>>>>> 87d6ff4d
	 * @throws CancelledException if cancelled
	 */
	public boolean addIndividualComponentsToStructure(Structure structure, Structure structureToAdd,
			int startOffset, int dataLength) throws CancelledException {

		// this check does not allow growing of structure. It only allows adding to the structure if 
		// the block of components to add will fit at the given offset
		if (!EditStructureUtils.canAdd(structure, startOffset, dataLength, false,
			monitor)) {
			return false;
		}

		for (DataTypeComponent dataTypeComponent : structureToAdd.getDefinedComponents()) {

			monitor.checkCanceled();

			// only copy the components up to the given total dataLength to copy 
			if ((dataTypeComponent.getOffset() + dataTypeComponent.getLength()) > dataLength) {
				break;
			}

			structure.replaceAtOffset(startOffset + dataTypeComponent.getOffset(),
				dataTypeComponent.getDataType(), -1, dataTypeComponent.getFieldName(),
				dataTypeComponent.getComment());
		}
		return true;
	}


	/**
	 * Method to add alignment to the given length based on the default program address size
	 * @param len the given length
	 * @return len updated with alignment size
	 */
	public int addAlignment(int len) {

		int mod = len % defaultPointerSize;
		int alignment = 0;
		if (mod != 0) {
			alignment = defaultPointerSize - mod;
			len += alignment;
		}
		return len;
	}

	/**
	 * Method to retrieve the offset of the virtual parent of the given class in the given structure
	 * @param recoveredClass the given class
	 * @param structure the given structure
	 * @return the offset of the virtual parent of the given class in the given structure
	 * @throws CancelledException if cancelled
	 */
	public int getOffsetOfVirtualParent(RecoveredClass recoveredClass, Structure structure)
			throws CancelledException {

		DataTypeComponent[] definedComponents = structure.getDefinedComponents();

		for (DataTypeComponent dataTypeComponent : definedComponents) {
			// if run into a virtual parent class structure, return its offset
			monitor.checkCanceled();
			if (isVirtualParentClassStructure(recoveredClass, dataTypeComponent.getDataType())) {
				return dataTypeComponent.getOffset();
			}
		}
		return NONE;

	}

	/**
	 * Method to retrieve the offset of the virtual parent of the given class in the given structure
	 * @param recoveredClass the given class
	 * @param structure the given structure
	 * @return the offset of the virtual parent of the given class in the given structure
	 * @throws CancelledException if cancelled
	 */
	public int getEndOfInternalDataOffset(RecoveredClass recoveredClass, Structure structure)
			throws CancelledException {

		List<Structure> virtualParentClassStructures =
			getVirtualParentClassStructures(recoveredClass);

		// if there are no virtual parents there will be no internal data		
		if (virtualParentClassStructures.size() == 0) {
			return NONE;
		}



		DataTypeComponent[] definedComponents = structure.getDefinedComponents();

		if (definedComponents.length == 0) {
			return NONE;
		}

		List<Integer> definedOffsets = new ArrayList<Integer>();

		for (DataTypeComponent dataTypeComponent : definedComponents) {

			monitor.checkCanceled();
			definedOffsets.add(dataTypeComponent.getOffset());
		}
		Collections.sort(definedOffsets);

		boolean firstDefined = true;
		int nextOffset = 0;

		// structures that contain virtual parents have data in the middle of the structure
		// between non-virtual and virtual parents
		// loop to find the first defined offset after the segment of undefineds
		for (Integer currentOffset : definedOffsets) {

			monitor.checkCanceled();

			DataTypeComponent dataTypeComponent = structure.getComponentAt(currentOffset);

			if (firstDefined) {
				firstDefined = false;
				nextOffset = currentOffset + dataTypeComponent.getLength();
				continue;
			}

			// if the current offset is differnet than the next offset then it is after the gap
			// of undefineds and we have found the offset we need to return	
			if (currentOffset != nextOffset) {
				return currentOffset;
			}

			// if the currentOffset equals what we calculated as the next offset then the 
			// current data is contiguous to the last data so no undefineds between them and 
			// can continue looking for the gap of undefines

			nextOffset = currentOffset + dataTypeComponent.getLength();

		}
		return NONE;

	}

	/**
	 * Method to determine if the given data type is the virtual parent class structure for the given class
	 * @param recoveredClass the given class
	 * @param dataType the given data type
	 * @return true if the given data type is the virtual parent class structure for the given class
	 * @throws CancelledException if cancelled
	 */
	private boolean isVirtualParentClassStructure(RecoveredClass recoveredClass, DataType dataType)
			throws CancelledException {

		// return false right away if it isn't even a structure
		if (!(dataType instanceof Structure)) {
			return false;
		}

		String parentClassName = dataType.getName();

		Map<RecoveredClass, Boolean> parentToBaseTypeMap = recoveredClass.getParentToBaseTypeMap();

		Set<RecoveredClass> parentClasses = parentToBaseTypeMap.keySet();
		Iterator<RecoveredClass> parentClassIterator = parentClasses.iterator();
		while (parentClassIterator.hasNext()) {

			monitor.checkCanceled();
			RecoveredClass parentClass = parentClassIterator.next();
			if (parentClass.getName().equals(parentClassName)) {
				Boolean isVirtualParent = parentToBaseTypeMap.get(parentClass);
				if (isVirtualParent) {
					return true;
				}
			}

		}
		return false;

	}

	/**
	 * Method to determine if the given data type is the virtual parent class structure for the given class
	 * @param recoveredClass the given class
	 * @return true if the given data type is the virtual parent class structure for the given class
	 * @throws CancelledException if cancelled
	 */
	private List<Structure> getVirtualParentClassStructures(RecoveredClass recoveredClass)
			throws CancelledException {

		Map<RecoveredClass, Boolean> parentToBaseTypeMap = recoveredClass.getParentToBaseTypeMap();
		List<Structure> virtualParentStructures = new ArrayList<Structure>();

		Set<RecoveredClass> parentClasses = parentToBaseTypeMap.keySet();

		// if no parents, return empty list
		if (parentClasses.isEmpty()) {
			return virtualParentStructures;
		}

		for (RecoveredClass parentClass : parentClasses) {

			monitor.checkCanceled();

			Boolean isVirtualParent = parentToBaseTypeMap.get(parentClass);
			if (isVirtualParent) {
				Structure parentStructure = getClassStructureFromDataTypeManager(parentClass);
				if (parentStructure != null) {
					virtualParentStructures.add(parentStructure);
				}
			}
		}

		return virtualParentStructures;

	}

	/**
	 * Method to determine if the given data type is the virtual parent class structure for the given class
	 * @param recoveredClass the given class
	 * @return true if the given data type is the virtual parent class structure for the given class
	 * @throws CancelledException if cancelled
	 */
	protected List<RecoveredClass> getVirtualParentClasses(RecoveredClass recoveredClass)
			throws CancelledException {

		Map<RecoveredClass, Boolean> parentToBaseTypeMap = recoveredClass.getParentToBaseTypeMap();
		List<RecoveredClass> virtualParents = new ArrayList<RecoveredClass>();

		Set<RecoveredClass> parentClasses = parentToBaseTypeMap.keySet();
		Iterator<RecoveredClass> parentClassIterator = parentClasses.iterator();
		while (parentClassIterator.hasNext()) {

			monitor.checkCanceled();
			RecoveredClass parentClass = parentClassIterator.next();

			Boolean isVirtualParent = parentToBaseTypeMap.get(parentClass);
			if (isVirtualParent) {
				virtualParents.add(parentClass);
			}
		}

		return virtualParents;

	}

	/**
	 * Method to determine if all of a class's vftables are accounted for in its classOffsetToVftableMap
	 * @param recoveredClass the given class
	 * @return true if all vftables have a mapping, false otherwise
	 */
	public boolean isClassOffsetToVftableMapComplete(RecoveredClass recoveredClass) {

		if (recoveredClass.getClassOffsetToVftableMap()
				.values()
				.containsAll(
					recoveredClass.getVftableAddresses())) {
			return true;
		}
		return false;
	}

	/**
	 * Method to find deleting destructors that call a destructor but have no reference to a vftable
	 * @param recoveredClasses the list of classes
	 * @throws CancelledException if cancelled
	 */
	public void findDeletingDestructorsWithCallToDestructorWithNoVftableReference(
			List<RecoveredClass> recoveredClasses) throws CancelledException {

		Iterator<RecoveredClass> recoveredClassIterator = recoveredClasses.iterator();

		while (recoveredClassIterator.hasNext()) {
			monitor.checkCanceled();
			RecoveredClass recoveredClass = recoveredClassIterator.next();

			List<Function> virtualFunctions = recoveredClass.getAllVirtualFunctions();

			if (virtualFunctions == null) {
				continue;
			}

			Iterator<Function> vfIterator = virtualFunctions.iterator();
			while (vfIterator.hasNext()) {
				monitor.checkCanceled();
				Function vFunction = vfIterator.next();

				Set<Function> calledFunctions = vFunction.getCalledFunctions(monitor);
				if (calledFunctions.size() != 2) {
					continue;
				}

				// get first called function and verify is not a c/d function in current class or 
				// any class get second called function and verify it is operator delete
				Function firstCalledFunction =
					extendedFlatAPI.getCalledFunctionByCallOrder(vFunction, 1);
				Function secondCalledFunction =
					extendedFlatAPI.getCalledFunctionByCallOrder(vFunction, 2);
				if (firstCalledFunction != null && secondCalledFunction != null &&
					!recoveredClass.getConstructorOrDestructorFunctions()
							.contains(
								firstCalledFunction) &&
					secondCalledFunction.equals(operator_delete) &&
					!getAllConstructorsAndDestructors().contains(vFunction)) {
					recoveredClass.addDeletingDestructor(vFunction);
					recoveredClass.setVBaseDestructor(firstCalledFunction);
				}
			}
		}
	}

	/**
	 * Method to find destructors that have no parameters or return type
	 * @param recoveredClasses list of classes to process
	 * @throws CancelledException if cancelled
	 */
	public void findDestructorsWithNoParamsOrReturn(List<RecoveredClass> recoveredClasses)
			throws CancelledException {

		Iterator<RecoveredClass> recoveredClassIterator = recoveredClasses.iterator();
		while (recoveredClassIterator.hasNext()) {

			monitor.checkCanceled();

			RecoveredClass recoveredClass = recoveredClassIterator.next();
			List<Function> indeterminateFunctions = recoveredClass.getIndeterminateList();
			Iterator<Function> indeterminateIterator = indeterminateFunctions.iterator();
			while (indeterminateIterator.hasNext()) {
				monitor.checkCanceled();
				Function indeterminateFunction = indeterminateIterator.next();

				DataType returnDataType =
					decompilerUtils.getDecompilerReturnType(indeterminateFunction);
				if (returnDataType == null) {
					continue;
				}

				String returnDataName = returnDataType.getDisplayName();
				//ParameterDefinition[] params = getParametersFromDecompiler(indeterminateFunction);
				ParameterDefinition[] params =
					decompilerUtils.getParametersFromDecompiler(indeterminateFunction);
				int numberParams = 0;

				if (params == null) {
					numberParams = indeterminateFunction.getParameterCount();
				}
				else {
					numberParams = params.length;
				}

				if (numberParams == 0 && returnDataName.equals("void")) {

					Address firstVftableReference =
						getFirstVftableReferenceInFunction(indeterminateFunction);
					if (firstVftableReference == null) {
						continue;
					}

					FillOutStructureCmd fillCmd =
						runFillOutStructureCmd(indeterminateFunction, firstVftableReference);

					if (fillCmd == null) {
						continue;
					}

					List<OffsetPcodeOpPair> stores = fillCmd.getStorePcodeOps();
					List<OffsetPcodeOpPair> loads = fillCmd.getLoadPcodeOps();
					stores = removePcodeOpsNotInFunction(indeterminateFunction, stores);
					loads = removePcodeOpsNotInFunction(indeterminateFunction, loads);

					if (loads == null || stores == null) {
						continue;
					}

					if (stores.size() == 1 && loads.size() == 0) {
						recoveredClass.addNonThisDestructor(indeterminateFunction);
						indeterminateIterator.remove();
					}
				}
			}
		}
	}

	/**
	 * Method to determine if the vftable reference(s) in a constructor are not in the first code 
	 * block for constructors that have more than one block
	 * @param recoveredClasses List of RecoveredClass objects
	 * @throws CancelledException when cancelled
	 * @throws InvalidInputException if issues setting return type
	 * @throws DuplicateNameException if try to create same symbol name already in namespace
	 */
	public void findMoreInlinedConstructors(List<RecoveredClass> recoveredClasses)
			throws CancelledException, InvalidInputException, DuplicateNameException {
		Iterator<RecoveredClass> recoveredClassIterator = recoveredClasses.iterator();

		while (recoveredClassIterator.hasNext()) {
			monitor.checkCanceled();
			RecoveredClass recoveredClass = recoveredClassIterator.next();
			List<Function> constructorList = recoveredClass.getConstructorList();
			Iterator<Function> constructorIterator = constructorList.iterator();
			while (constructorIterator.hasNext()) {
				monitor.checkCanceled();
				Function constructor = constructorIterator.next();

				// get the references to the vftable(s) that are referenced in this function

				List<Address> referencesToVftablesFromFunction = getVftableReferences(constructor);

				if (referencesToVftablesFromFunction == null) {
					continue;
				}

				Collections.sort(referencesToVftablesFromFunction);
				Address firstVftableReferenceAddress = referencesToVftablesFromFunction.get(0);

				Address firstEndOfBlock = getEndOfFirstBlockAddress(constructor);
				if (firstEndOfBlock != null) {

					// not as reliable for virtual or multi-virtual inheritance so skip
					if (recoveredClass.inheritsVirtualAncestor() ||
						recoveredClass.hasMultipleVirtualInheritance()) {
						continue;
					}

					// if the first vftable reference is not in the first code block and the 
					// constructor calls any non-inherited constructors before the vtable reference, 
					// the constructor function is really another function with the constructor 
					// function inlined in it

					if (firstVftableReferenceAddress.compareTo(firstEndOfBlock) > 0) {
						if (doesFunctionCallAnyNonParentConstructorsBeforeVtableReference(
							recoveredClass, constructor, firstVftableReferenceAddress)) {

							// remove from the allConstructors too
							addInlinedConstructorToClass(recoveredClass, constructor);
							constructorIterator.remove();
							removeFromAllConstructors(constructor);

						}
					}
				}
			}
		}

	}

	/**
	 * Method to retrieve the address of the end of the first code block in the given function
	 * @param function the given function
	 * @return the address of the end of the first code block in the given function
	 * @throws CancelledException if cancelled
	 */
	private Address getEndOfFirstBlockAddress(Function function) throws CancelledException {

		Address instructionAddress = null;
		Listing listing = program.getListing();
		AddressSetView functionAddressSet = function.getBody();
		InstructionIterator instructionsIterator =
			listing.getInstructions(functionAddressSet, true);
		while (instructionsIterator.hasNext()) {
			monitor.checkCanceled();
			Instruction instruction = instructionsIterator.next();
			if (!instruction.isFallthrough() && (!instruction.getFlowType().isCall())) {
				instructionAddress = instruction.getAddress();
				return instructionAddress;
			}

		}

		return instructionAddress;

	}

	/**
	 * Method to run the FillOutStructureCmd and return a FillOutStructureCmd object when
	 * a high variable used to run the cmd is found that stores the given firstVftableReference 
	 * address.  
	 * @param function the given function
	 * @param firstVftableReference the first vftableReference in the given function
	 * @return FillOutStructureCmd for the highVariable that stores the firstVftableReference address
	 * or null if one isn't found.
	 * @throws CancelledException if cancelled
	 */
	public FillOutStructureCmd runFillOutStructureCmd(Function function,
			Address firstVftableReference) throws CancelledException {

		Address vftableAddress = getVftableAddress(firstVftableReference);

		if (vftableAddress == null) {
			return null;
		}

		// get the decompiler highFunction 
		HighFunction highFunction = decompilerUtils.getHighFunction(function);

		if (highFunction == null) {
			return null;
		}

		List<HighVariable> highVariables = new ArrayList<HighVariable>();

		// if there are params add the first or the "this" param to the list to be checked first 
		// It is the most likely to store the vftablePtr
		if (highFunction.getFunctionPrototype().getNumParams() > 0) {

			HighVariable thisParam =
				highFunction.getFunctionPrototype().getParam(0).getHighVariable();
			if (thisParam != null) {
				highVariables.add(thisParam);
			}
		}

		// add the other high variables that store vftable pointer
		highVariables.addAll(
			getVariableThatStoresVftablePointer(highFunction, firstVftableReference));

		Iterator<HighVariable> highVariableIterator = highVariables.iterator();

		while (highVariableIterator.hasNext()) {

			HighVariable highVariable = highVariableIterator.next();
			monitor.checkCanceled();

			FillOutStructureCmd fillCmd = new FillOutStructureCmd(program, location, tool);
			fillCmd.processStructure(highVariable, function);
			List<OffsetPcodeOpPair> stores = fillCmd.getStorePcodeOps();
			stores = removePcodeOpsNotInFunction(function, stores);

			// this method checks the storedPcodeOps to see if one is the vftable address
			Address storedVftableAddress = getStoredVftableAddress(stores);
			if (storedVftableAddress == null) {
				continue;
			}

			if (storedVftableAddress.equals(vftableAddress)) {
				return fillCmd;
			}

		}
		return null;
	}

	/**
	 * Method to figure out the indetermined inlined functions from each class as either combination 
	 * constructor/inlined constructor or destrucor/inlined destructor. The method first uses any 
	 * known called constructors or destructors to help determine which type then calls a method to 
	 * determine, using vftable order, which class contains the constructor/destructor and which 
	 * contains the inlined constructor/destructor.
	 * @param recoveredClasses List of classes
	 * @throws CircularDependencyException if parent namespace is descendent of given namespace
	 * @throws DuplicateNameException if try to create same symbol name already in namespace
	 * @throws InvalidInputException if error setting return type
	 * @throws CancelledException when cancelled and others
	 */
	public void processInlinedConstructorsAndDestructors(List<RecoveredClass> recoveredClasses)
			throws CancelledException, InvalidInputException, DuplicateNameException,
			CircularDependencyException {

		Iterator<RecoveredClass> recoveredClassIterator = recoveredClasses.iterator();

		while (recoveredClassIterator.hasNext()) {
			monitor.checkCanceled();
			RecoveredClass recoveredClass = recoveredClassIterator.next();

			List<Function> inlineFunctionsList =
				new ArrayList<>(recoveredClass.getIndeterminateInlineList());

			Iterator<Function> inlineIterator = inlineFunctionsList.iterator();
			while (inlineIterator.hasNext()) {
				monitor.checkCanceled();

				Function inlineFunction = inlineIterator.next();

				// get the addresses in the function that refer to classes either by 
				// referencing a vftable in a class or by calling a function in a class
				// TODO: add the atexit refs and then check them - make a map of atexit call to class map if not already
				Map<Address, RecoveredClass> referenceToClassMap =
					getReferenceToClassMap(recoveredClass, inlineFunction);
				List<Address> referencesToFunctions =
					extendedFlatAPI.getReferencesToFunctions(referenceToClassMap);

				// if some of the references are to functions figure out if they are 
				// constructors destructors or add them to list of indetermined
				boolean isConstructor = false;
				boolean isDestructor = false;
				List<Address> referenceToIndeterminates = new ArrayList<Address>();

				if (!referencesToFunctions.isEmpty()) {
					Iterator<Address> functionReferenceIterator = referencesToFunctions.iterator();
					while (functionReferenceIterator.hasNext()) {

						monitor.checkCanceled();
						Address functionReference = functionReferenceIterator.next();
						Function function =
							extendedFlatAPI.getReferencedFunction(functionReference, true);
						if (function == null) {
							continue;
						}

						if (getAllConstructors().contains(function) ||
							getAllInlinedConstructors().contains(function)) {
							isConstructor = true;
							continue;
						}

						if (getAllDestructors().contains(function) ||
							getAllInlinedDestructors().contains(function)) {
							isDestructor = true;
							continue;
						}

						// TODO: refactor to make this function and refactor method that uses
						// it to use function instead of refiguring it out
						referenceToIndeterminates.add(functionReference);

					}

				}

				// if one or more is a constructor and none are destructors then the indeterminate
				// inline is is an inlined constructor
				if (isConstructor == true && isDestructor == false) {
					processInlineConstructor(recoveredClass, inlineFunction, referenceToClassMap);
				}
				// if one or more is a destructor and none are constructors then the indeterminate
				// inline is an inlined destructor
				else if (isConstructor == false && isDestructor == true) {
					processInlineDestructor(recoveredClass, inlineFunction, referenceToClassMap);
				}
				else {

					// otherwise, use pcode info to figure out if inlined constructor or destructor
					//If not already, make function a this call	
					makeFunctionThiscall(inlineFunction);

					List<OffsetPcodeOpPair> loads = getLoadPcodeOpPairs(inlineFunction);
					List<OffsetPcodeOpPair> stores = getStorePcodeOpPairs(inlineFunction);

					if (loads == null || stores == null) {
						Address firstVftableReferenceInFunction =
							getFirstVftableReferenceInFunction(inlineFunction);
						if (firstVftableReferenceInFunction == null) {
							continue;
						}
						FillOutStructureCmd fillOutStructureCmd =
							runFillOutStructureCmd(inlineFunction, firstVftableReferenceInFunction);

						if (fillOutStructureCmd == null) {
							continue;
						}

						loads = fillOutStructureCmd.getLoadPcodeOps();
						loads = removePcodeOpsNotInFunction(inlineFunction, loads);
						stores = fillOutStructureCmd.getStorePcodeOps();
						stores = removePcodeOpsNotInFunction(inlineFunction, stores);

						updateFunctionToStorePcodeOpsMap(inlineFunction, stores);
						updateFunctionToLoadPcodeOpsMap(inlineFunction, loads);

					}

					if (loads == null || stores == null) {
						continue;
					}

					// inlined constructor
					if (stores.size() > 1 && loads.size() == 0) {
						processInlineConstructor(recoveredClass, inlineFunction,
							referenceToClassMap);
						isConstructor = true;
					}

					// inlined destructor
					else if (stores.size() == 1 && loads.size() > 0) {
						processInlineDestructor(recoveredClass, inlineFunction,
							referenceToClassMap);
						isDestructor = true;
					}
				}

				if (!referenceToIndeterminates.isEmpty()) {
					// make the other referenced indeterminate c/d functions constructors
					if (isConstructor == true && isDestructor == false) {
						createListedConstructorFunctions(referenceToClassMap,
							referenceToIndeterminates);
						continue;
					}
					// make the other referenced indeterminate c/d functions destructors 
					if (isConstructor == false && isDestructor == true) {
						createListedDestructorFunctions(referenceToClassMap,
							referenceToIndeterminates);
						continue;
					}

				}

			}

		}
	}


	/**
	 * Method to retrieve the offset of the class data in the given structure
	 * @param recoveredClass the given class
	 * @param structure the given structure
	 * @return the offset of the class data in the given structure or NONE if there isn't one
	 * @throws CancelledException if cancelled
	 */
	public int getDataOffset(RecoveredClass recoveredClass, Structure structure)
			throws CancelledException {

		int endOfInternalDataOffset = getEndOfInternalDataOffset(recoveredClass, structure);

		int endOfData;
		if (endOfInternalDataOffset == NONE) {
			endOfData = structure.getLength();
		}
		else {
			// end of data is beginning of virt parent
			endOfData = endOfInternalDataOffset;
		}

		int dataLength =
			EditStructureUtils.getNumberOfUndefinedsBeforeOffset(structure, endOfData, monitor);
		if (dataLength < 0) {
			return NONE;
		}

		return endOfData - dataLength;

	}

	/**
	 * Method to process remaining indeterminate functions to determine if they are constructors or destructors
	 * @param recoveredClasses list of classes
	 * @throws CancelledException if cancelled
	 * @throws InvalidInputException if issues setting return type
	 * @throws DuplicateNameException if try to create same symbol name already in namespace
	 * @throws CircularDependencyException if parent namespace is descendent of given namespace
	 */
	public void processRemainingIndeterminateConstructorsAndDestructors(
			List<RecoveredClass> recoveredClasses) throws CancelledException, InvalidInputException,
			DuplicateNameException, CircularDependencyException {

		Iterator<RecoveredClass> classIterator = recoveredClasses.iterator();
		while (classIterator.hasNext()) {
			monitor.checkCanceled();
			RecoveredClass recoveredClass = classIterator.next();

			List<Function> indeterminateList = recoveredClass.getIndeterminateList();
			Iterator<Function> indeterminateIterator = indeterminateList.iterator();
			while (indeterminateIterator.hasNext()) {
				monitor.checkCanceled();
				Function indeterminateFunction = indeterminateIterator.next();

				// first try identifying useing known constructors and destructors
				boolean callsKnownConstructor = callsKnownConstructor(indeterminateFunction);
				boolean callsKnownDestrutor = callsKnownDestructor(indeterminateFunction);
				boolean callsAtexit =
					extendedFlatAPI.doesFunctionACallFunctionB(indeterminateFunction, atexit);

				if (callsKnownConstructor && !callsKnownDestrutor) {
					addConstructorToClass(recoveredClass, indeterminateFunction);
					indeterminateIterator.remove();
					continue;
				}
				if (!callsKnownConstructor && callsKnownDestrutor) {
					addDestructorToClass(recoveredClass, indeterminateFunction);
					indeterminateIterator.remove();
					continue;
				}

				if (!callsKnownConstructor && callsAtexit) {
					addDestructorToClass(recoveredClass, indeterminateFunction);
					indeterminateIterator.remove();
					continue;
				}

				// Next try identifying constructors using decompiler return type
				DataType decompilerReturnType =
					decompilerUtils.getDecompilerReturnType(indeterminateFunction);
				if (decompilerReturnType != null) {

					String returnDataName = decompilerReturnType.getDisplayName();
					if (returnDataName.contains("*") && !isFidFunction(indeterminateFunction)) {

						addConstructorToClass(recoveredClass, indeterminateFunction);
						indeterminateIterator.remove();
						continue;
					}
				}

				// Next try identifying using load/store information
				List<OffsetPcodeOpPair> loads = getLoadPcodeOpPairs(indeterminateFunction);

				List<OffsetPcodeOpPair> stores = getStorePcodeOpPairs(indeterminateFunction);

				if (loads == null || stores == null) {
					Address firstVftableReferenceInFunction =
						getFirstVftableReferenceInFunction(indeterminateFunction);
					if (firstVftableReferenceInFunction == null) {
						continue;
					}
					FillOutStructureCmd fillOutStructureCmd = runFillOutStructureCmd(
						indeterminateFunction, firstVftableReferenceInFunction);

					if (fillOutStructureCmd == null) {
						continue;
					}

					loads = fillOutStructureCmd.getLoadPcodeOps();
					loads = removePcodeOpsNotInFunction(indeterminateFunction, loads);
					stores = fillOutStructureCmd.getStorePcodeOps();
					stores = removePcodeOpsNotInFunction(indeterminateFunction, stores);

					updateFunctionToStorePcodeOpsMap(indeterminateFunction, stores);
					updateFunctionToLoadPcodeOpsMap(indeterminateFunction, loads);

				}

				if (loads == null || stores == null) {
					continue;
				}

				if (stores.size() > 1 && loads.size() == 0) {
					addConstructorToClass(recoveredClass, indeterminateFunction);
					indeterminateIterator.remove();
				}
				else if (stores.size() == 1 && loads.size() > 0) {
					addDestructorToClass(recoveredClass, indeterminateFunction);
					indeterminateIterator.remove();
				}

			}
		}

	}

	/**
	 * Method to determine if the given function is a "FID" function or one that has had function
	 * signature assigned by the FID (Function ID) Analyzer
	 * @param function the given function
	 * @return true if function is a FID function, false otherwise
	 */
	private boolean isFidFunction(Function function) {

		Address address = function.getEntryPoint();

		BookmarkManager bm = program.getBookmarkManager();

		Bookmark bookmark = bm.getBookmark(address, BookmarkType.ANALYSIS, "Function ID Analyzer");

		if (bookmark == null) {
			return false;
		}
		return true;
	}

	/**
	 * Method to identify missing functions using param to _atexit function
	 * because it always is passed a pointer to a function.
	 * @throws CancelledException if cancelled
	 * @throws InvalidInputException if return type is not a fixed length
	 */
	public void findFunctionsUsingAtexit() throws CancelledException, InvalidInputException {

		Function atexitFunction = null;
		List<Function> atexitFunctions = extendedFlatAPI.getGlobalFunctions("_atexit");
		if (atexitFunctions.size() != 1) {
			return;
		}

		atexitFunction = atexitFunctions.get(0);
		atexit = atexitFunction;

		ReferenceIterator referenceIterator =
			program.getReferenceManager().getReferencesTo(atexitFunction.getEntryPoint());
		while (referenceIterator.hasNext()) {
			monitor.checkCanceled();
			Reference ref = referenceIterator.next();
			Address fromAddress = ref.getFromAddress();

			Function function = extendedFlatAPI.getFunctionContaining(fromAddress);
			if (function == null) {
				AddressSet subroutineAddresses =
					extendedFlatAPI.getSubroutineAddresses(program, fromAddress);
				Address minAddress = subroutineAddresses.getMinAddress();

				function = extendedFlatAPI.createFunction(minAddress, null);
				if (function == null) {
					continue;
				}
			}

			// get the decompiler highFunction 
			HighFunction highFunction = decompilerUtils.getHighFunction(function);

			if (highFunction == null) {
				continue;
			}

			Iterator<PcodeOpAST> pcodeOps = highFunction.getPcodeOps(fromAddress);
			while (pcodeOps.hasNext()) {
				monitor.checkCanceled();
				PcodeOpAST pcodeOp = pcodeOps.next();
				int opcode = pcodeOp.getOpcode();
				if (opcode == PcodeOp.CALL) {
					Varnode input = pcodeOp.getInput(1);
					if (input == null) {
						continue;
					}
					Address callingAddress = input.getPCAddress();
					if (callingAddress.equals(Address.NO_ADDRESS)) {
						continue;
					}

					Address calledAddress =
						decompilerUtils.getCalledAddressFromCallingPcodeOp(input);

					if (calledAddress == null) {
						continue;
					}

					Function calledFunction = extendedFlatAPI.getFunctionAt(calledAddress);
					if (calledFunction == null) {
						calledFunction = extendedFlatAPI.createFunction(calledAddress, null);
						if (calledFunction == null) {
							continue;
						}

						if (!atexitCalledFunctions.contains(calledFunction)) {
							atexitCalledFunctions.add(calledFunction);
						}
						calledFunction.setReturnType(new VoidDataType(), SourceType.ANALYSIS);
					}
					else {
						if (!atexitCalledFunctions.contains(calledFunction)) {
							atexitCalledFunctions.add(calledFunction);
						}
					}

				}

			}

		}

	}

	/**
	 * Find deleting destructors using first vfunction on vtable
	 * @param recoveredClasses List of RecoveredClass objects
	 * @throws CancelledException if cancelled
	 * @throws InvalidInputException if issues setting return type
	 * @throws DuplicateNameException if try to create same symbol name already in namespace
	 */
	private void findFirstDeletingDestructors(List<RecoveredClass> recoveredClasses)
			throws CancelledException, InvalidInputException, DuplicateNameException {

		Iterator<RecoveredClass> recoveredClassIterator = recoveredClasses.iterator();
		while (recoveredClassIterator.hasNext()) {
			monitor.checkCanceled();

			RecoveredClass recoveredClass = recoveredClassIterator.next();

			if (!recoveredClass.hasVftable()) {
				continue;
			}

			List<Address> vftableAddresses = recoveredClass.getVftableAddresses();
			Iterator<Address> vftableIterator = vftableAddresses.iterator();
			while (vftableIterator.hasNext()) {
				monitor.checkCanceled();
				Address vftableAddress = vftableIterator.next();

				// this gets the first function pointer in the vftable
				Function firstVirtualFunction = extendedFlatAPI.getReferencedFunction(vftableAddress);
				processDeletingDestructor(recoveredClass, firstVirtualFunction);
			}
		}
	}

	/**
	 * Find more deleting destructors by looking at other vfunctions to see if they call
	 * their own cd and also call operator_delete
	 * @param recoveredClasses List of RecoveredClass objects
	 * @throws CancelledException when script cancelled 
	 * @throws InvalidInputException if issues setting return type
	 * @throws DuplicateNameException if try to create same symbol name already in namespace
	 * @throws Exception if issues making label
	 */
	private void findMoreDeletingDestructors(List<RecoveredClass> recoveredClasses)
			throws CancelledException, InvalidInputException, DuplicateNameException, Exception {

		// first identify operator delete function
		Function operatorDeleteFunction =
			findOperatorDeleteUsingKnownDeletingDestructors(recoveredClasses);
		if (operatorDeleteFunction == null) {
			if (DEBUG) {
				Msg.debug(this,
					"Could not find operator delete function. Cannot process more deleting destructors.");
			}
			return;
		}

		// then use it to find more deleting destructors of type 3 (the ones that call their own
		// destructor)
		Iterator<RecoveredClass> recoveredClassIterator = recoveredClasses.iterator();
		while (recoveredClassIterator.hasNext()) {
			monitor.checkCanceled();

			RecoveredClass recoveredClass = recoveredClassIterator.next();
			if (!recoveredClass.hasVftable()) {
				continue;
			}

			List<Address> vftableAddresses = recoveredClass.getVftableAddresses();
			Iterator<Address> vftableAddressIterator = vftableAddresses.iterator();
			while (vftableAddressIterator.hasNext()) {
				monitor.checkCanceled();
				Address vftableAddress = vftableAddressIterator.next();

				Function firstVirtualFunction = extendedFlatAPI.getReferencedFunction(vftableAddress);
				List<Function> virtualFunctions =
					recoveredClass.getVirtualFunctions(vftableAddress);

				if (virtualFunctions == null) {
					continue;
				}

				Iterator<Function> virtualFunctionsIterator = virtualFunctions.iterator();
				while (virtualFunctionsIterator.hasNext()) {
					monitor.checkCanceled();
					Function virtualFunction = virtualFunctionsIterator.next();
					if (virtualFunction.equals(firstVirtualFunction)) {
						continue;
					}
					processClassDeletingDestructorByOperatorDelete(recoveredClass, virtualFunction,
						operatorDeleteFunction);
				}
			}
		}

	}

	/**
	 * Method to find deleting destructors that do one of the following:
	 * 	1. reference their own vftable (ie on own c/d list) which means function
	 *       is both a deleting destructor and has inlined the class destructor
	 *   2. reference their parent vftable (ie on parent c/d list) which means function
	 *       is a deleting destructor for class and inlined destructor for parent class
	 *   3. do not reference a vftable but call own destructor (call func on own c/d list) which
	 *       means it is just a deleting destructor for class but has no inlined destructor
	 * @param recoveredClass the given class
	 * @param firstVftableFunction the first vftableFunction a class vftable 
	 * @throws CancelledException if cancelled
	 * @throws DuplicateNameException if try to create same symbol name already in namespace 
	 * @throws InvalidInputException if issues setting return type
	 */
	private void processDeletingDestructor(RecoveredClass recoveredClass,
			Function firstVftableFunction)
			throws CancelledException, DuplicateNameException, InvalidInputException {

		// if the first function on the vftable IS ALSO on the class constructor/destructor list
		// then it is a deleting destructor with and inline destructor and we need to 
		// determine if the inline is the class or parent/grandparent class destructor
		if (getAllConstructorsAndDestructors().contains(firstVftableFunction)) {

			recoveredClass.addDeletingDestructor(firstVftableFunction);
			recoveredClass.removeFromConstructorDestructorList(firstVftableFunction);
			recoveredClass.removeIndeterminateConstructorOrDestructor(firstVftableFunction);

			List<Address> vftableReferences = getVftableReferences(firstVftableFunction);
			if (vftableReferences == null) {
				return;
			}
			Iterator<Address> vftableReferencesIterator = vftableReferences.iterator();
			while (vftableReferencesIterator.hasNext()) {
				monitor.checkCanceled();
				Address vftableReference = vftableReferencesIterator.next();
				Address vftableAddress = getVftableAddress(vftableReference);
				if (vftableAddress == null) {
					continue;
				}
				// Type 1
				if (recoveredClass.getVftableAddresses().contains(vftableAddress)) {
					recoveredClass.addInlinedDestructor(firstVftableFunction);
				}
				// Type 2
				else {
					//RecoveredClass parentClass = vftableToClassMap.get(vftableAddress);
					RecoveredClass parentClass = getVftableClass(vftableAddress);
					parentClass.addInlinedDestructor(firstVftableFunction);
					parentClass.removeFromConstructorDestructorList(firstVftableFunction);
					parentClass.removeIndeterminateConstructorOrDestructor(firstVftableFunction);
				}
			}

		}
		// else, if first function pointed to by the vftable CALLS a function on the constructor/destructor list
		// then it is a deleting destructor and we have identified a destructor function for the class
		else {
			processClassDeletingDestructor(recoveredClass, firstVftableFunction);
		}

	}

	/**
	 * Method to find deleting destructors that are the first function in the class vftable
	 * and call the class destructor
	 * @param recoveredClass the current class
	 * @param firstVirtualFunction the first function referenced by the class virtual function table
	 * @throws CancelledException when cancelled
	 * @throws InvalidInputException if issue setting return type
	 * @throws DuplicateNameException if try to create same symbol name already in namespace
	 */
	private void processClassDeletingDestructor(RecoveredClass recoveredClass,
			Function firstVirtualFunction)
			throws CancelledException, InvalidInputException, DuplicateNameException {

		List<Function> classConstructorOrDestructorFunctions =
			recoveredClass.getConstructorOrDestructorFunctions();

		Iterator<Function> functionIterator = classConstructorOrDestructorFunctions.iterator();
		while (functionIterator.hasNext()) {
			monitor.checkCanceled();

			Function function = functionIterator.next();

			if (extendedFlatAPI.doesFunctionACallFunctionB(firstVirtualFunction, function)) {
				recoveredClass.addDeletingDestructor(firstVirtualFunction);
				addDestructorToClass(recoveredClass, function);
				recoveredClass.removeIndeterminateConstructorOrDestructor(function);

				if (!deletingDestructorsThatCallDestructor.contains(firstVirtualFunction)) {
					deletingDestructorsThatCallDestructor.add(firstVirtualFunction);
				}
			}
		}
	}

	/**
	 * Use the known parent class(es)to determine which possible constructor destructor
	 * functions are constructors and which are destructors
	 * @param recoveredClasses List of RecoveredClass objects
	 * @throws CancelledException if cancelled
	 * @throws InvalidInputException if issues setting return type
	 * @throws DuplicateNameException if try to create same symbol name already in namespace
	 * @throws CircularDependencyException if parent namespace is descendent of given namespace
	 */
	public void processRegularConstructorsAndDestructorsUsingCallOrder(
			List<RecoveredClass> recoveredClasses) throws CancelledException, InvalidInputException,
			DuplicateNameException, CircularDependencyException {

		Iterator<RecoveredClass> recoveredClassIterator = recoveredClasses.iterator();

		while (recoveredClassIterator.hasNext()) {
			monitor.checkCanceled();
			RecoveredClass recoveredClass = recoveredClassIterator.next();

			List<RecoveredClass> parentsToProcess = recoveredClass.getParentList();

			if (parentsToProcess.isEmpty()) {
				continue;
			}

			Iterator<RecoveredClass> parentsToProcessIterator = parentsToProcess.iterator();

			while (parentsToProcessIterator.hasNext()) {

				monitor.checkCanceled();

				RecoveredClass parentToProcess = parentsToProcessIterator.next();
				processConstructorsAndDestructorsUsingParent(recoveredClass, parentToProcess);
			}
		}

	}

	/**
	 * Use known ancestor class constructors and destructors to help classify indeterminate ones
	 * by who they call, ie constructors call parent (or grandparent) constructors and destructors 
	 * call parent (or grandparent) destructors so use this to help figure out if the given class's 
	 * indeterminate functions are constructors or destructors. 
	 * @param recoveredClasses List of class objects
	 * @throws CancelledException if cancelled
	 * @throws CircularDependencyException if parent namespace is descendent of given namespace
	 * @throws DuplicateNameException if try to create same symbol name already in namespace
	 * @throws InvalidInputException if error setting return type
	 */
	public void findConstructorsAndDestructorsUsingAncestorClassFunctions(
			List<RecoveredClass> recoveredClasses) throws CancelledException, InvalidInputException,
			DuplicateNameException, CircularDependencyException {

		Iterator<RecoveredClass> recoveredClassIterator = recoveredClasses.iterator();

		while (recoveredClassIterator.hasNext()) {
			monitor.checkCanceled();
			RecoveredClass recoveredClass = recoveredClassIterator.next();

			List<Function> indeterminateList = recoveredClass.getIndeterminateList();
			if (indeterminateList.isEmpty()) {
				continue;
			}

			List<Function> allAncestorConstructors = getAllAncestorConstructors(recoveredClass);
			List<Function> allAncestorDestructors = getAncestorDestructors(recoveredClass);

			Iterator<Function> indeterminateIterator = indeterminateList.iterator();
			while (indeterminateIterator.hasNext()) {

				monitor.checkCanceled();

				Function indeterminateFunction = indeterminateIterator.next();

				List<Function> possibleAncestorConstructors =
					getPossibleParentConstructors(indeterminateFunction);
				Function ancestorConstructor =
					getFunctionOnBothLists(possibleAncestorConstructors, allAncestorConstructors);

				List<Function> possibleAncestorDestructors =
					getPossibleParentDestructors(indeterminateFunction);
				Function ancestorDestructor =
					getFunctionOnBothLists(possibleAncestorDestructors, allAncestorDestructors);

				// skip if both null - no results
				if (ancestorConstructor == null && ancestorDestructor == null) {
					continue;
				}

				// skip if neither null - conflicting results
				if (ancestorConstructor != null && ancestorDestructor != null) {
					continue;
				}

				if (ancestorConstructor != null) {
					addConstructorToClass(recoveredClass, indeterminateFunction);
					indeterminateIterator.remove();
				}

				if (ancestorDestructor != null) {
					addDestructorToClass(recoveredClass, indeterminateFunction);
					indeterminateIterator.remove();
				}
			}
		}

	}

	/**
	 * Method to classify indeterminate inline functions as either constructors or destructors
	 * using called ancestor information (may call parent or higher ancestor) or might be the same 
	 * as a descendant constructor/destructor (ie a parent or ancestor is inlined into an 
	 * indeterminate function so the same function is on both the parent inline list and the 
	 * descendant regular list. 
	 * @param recoveredClasses list of classes
	 * @throws CancelledException if cancelled
	 * @throws CircularDependencyException if parent namespace is descendent of given namespace
	 * @throws DuplicateNameException if try to create same symbol name already in namespace
	 * @throws InvalidInputException if error setting return type
	 */
	public void findInlineConstructorsAndDestructorsUsingRelatedClassFunctions(
			List<RecoveredClass> recoveredClasses) throws CancelledException, InvalidInputException,
			DuplicateNameException, CircularDependencyException {

		Iterator<RecoveredClass> recoveredClassIterator = recoveredClasses.iterator();

		while (recoveredClassIterator.hasNext()) {
			monitor.checkCanceled();
			RecoveredClass recoveredClass = recoveredClassIterator.next();

			List<Function> indeterminateList =
				new ArrayList<Function>(recoveredClass.getIndeterminateInlineList());

			if (indeterminateList.isEmpty()) {
				continue;
			}

			List<Function> allRelatedConstructors = getAllAncestorConstructors(recoveredClass);
			List<Function> allRelatedDestructors = getAncestorDestructors(recoveredClass);

			Iterator<Function> indeterminateIterator = indeterminateList.iterator();
			while (indeterminateIterator.hasNext()) {
				monitor.checkCanceled();
				Function indeterminateFunction = indeterminateIterator.next();

				// get the addresses in the function that refer to classes either by 
				// referencing a vftable in a class or by calling a function in a class
				Map<Address, RecoveredClass> referenceToClassMap =
					getReferenceToClassMap(recoveredClass, indeterminateFunction);

				List<Function> allDescendantConstructors =
					getAllDescendantConstructors(recoveredClass);
				if (allDescendantConstructors.contains(indeterminateFunction)) {
					processInlineConstructor(recoveredClass, indeterminateFunction,
						referenceToClassMap);
					continue;
				}

				List<Function> allDescendantDestructors =
					getAllDescendantDestructors(recoveredClass);
				if (allDescendantDestructors.contains(indeterminateFunction)) {
					processInlineDestructor(recoveredClass, indeterminateFunction,
						referenceToClassMap);
					continue;
				}

				List<Function> possibleAncestorConstructors =
					getPossibleParentConstructors(indeterminateFunction);

				Function ancestorConstructor =
					getFunctionOnBothLists(possibleAncestorConstructors, allRelatedConstructors);

				List<Function> possibleAncestorDestructors =
					getPossibleParentDestructors(indeterminateFunction);
				Function ancestorDestructor =
					getFunctionOnBothLists(possibleAncestorDestructors, allRelatedDestructors);

				// skip if both null - no results
				if (ancestorConstructor == null && ancestorDestructor == null) {
					continue;
				}

				// skip if both null - conflicting results
				if (ancestorConstructor != null && ancestorDestructor != null) {
					continue;
				}

				if (ancestorConstructor != null) {
					processInlineConstructor(recoveredClass, indeterminateFunction,
						referenceToClassMap);
					continue;
				}

				if (ancestorDestructor != null) {
					processInlineDestructor(recoveredClass, indeterminateFunction,
						referenceToClassMap);
					continue;
				}

			}
		}

	}

	/**
	 * Method to find destructors using functions called by atexit. If they are on the list of 
	 * indeterminate constructors or destructors and are called by atexit, then they are a 
	 * destructor.
	 * @param recoveredClasses list of classes
	 * @throws CancelledException if cancelled
	 * @throws InvalidInputException if error setting return type
	 * @throws DuplicateNameException if try to create same symbol name already in namespace
	 */
	public void findDestructorsUsingAtexitCalledFunctions(List<RecoveredClass> recoveredClasses)
			throws CancelledException, InvalidInputException, DuplicateNameException {

		Iterator<RecoveredClass> recoveredClassIterator = recoveredClasses.iterator();

		while (recoveredClassIterator.hasNext()) {
			monitor.checkCanceled();
			RecoveredClass recoveredClass = recoveredClassIterator.next();

			List<Function> indeterminateList = recoveredClass.getIndeterminateList();

			Iterator<Function> indeterminateIterator = indeterminateList.iterator();
			while (indeterminateIterator.hasNext()) {
				monitor.checkCanceled();
				Function indeterminateFunction = indeterminateIterator.next();
				if (atexitCalledFunctions.contains(indeterminateFunction)) {
					recoveredClass.addNonThisDestructor(indeterminateFunction);
					indeterminateIterator.remove();
				}
			}

			List<Function> indeterminateInlineList = recoveredClass.getIndeterminateInlineList();

			Iterator<Function> indeterminateInlineIterator = indeterminateInlineList.iterator();
			while (indeterminateInlineIterator.hasNext()) {
				monitor.checkCanceled();
				Function indeterminateFunction = indeterminateInlineIterator.next();
				if (atexitCalledFunctions.contains(indeterminateFunction)) {
					addInlinedDestructorToClass(recoveredClass, indeterminateFunction);
					indeterminateInlineIterator.remove();
				}
			}
		}
	}

	/**
	 * Method that calls various methods to find deleting destructor functions which help
	 * identify class destructors
	 * @param recoveredClasses List of all class objects
	 * @throws CancelledException if cancelled
	 * @throws InvalidInputException if issues setting return value
	 * @throws DuplicateNameException if try to create same symbol name already in namespace
	 * @throws Exception if issues making label
	 */
	public void findDeletingDestructors(List<RecoveredClass> recoveredClasses)
			throws CancelledException, InvalidInputException, DuplicateNameException, Exception {

		findFirstDeletingDestructors(recoveredClasses);
		findMoreDeletingDestructors(recoveredClasses);
		findDeletingDestructorsWithCallToDestructorWithNoVftableReference(recoveredClasses);

	}

	/**
	 * Figure out which of the destructors that do not reference vftable are vbase destructors and
	 * which are destructors. 
	 * @param recoveredClasses List of RecoveredClass objects
	 * @throws CancelledException if cancelled
	 * @throws InvalidInputException if error setting return type
	 * @throws DuplicateNameException if try to create same symbol name already in namespace
	 */
	public void findRealVBaseFunctions(List<RecoveredClass> recoveredClasses)
			throws CancelledException, InvalidInputException, DuplicateNameException {

		Iterator<RecoveredClass> recoveredClassIterator = recoveredClasses.iterator();

		while (recoveredClassIterator.hasNext()) {
			monitor.checkCanceled();
			RecoveredClass recoveredClass = recoveredClassIterator.next();
			Function vBaseDestructor = recoveredClass.getVBaseDestructor();
			if (vBaseDestructor == null) {
				continue;
			}
			if (!hasVbaseDestructor(recoveredClass)) {
				addDestructorToClass(recoveredClass, vBaseDestructor);
				recoveredClass.setVBaseDestructor(null);
			}

		}
	}

	/**
	 * Method to create <class_name>_data structure for given class
	 * @param recoveredClass the class
	 * @param classStructure the given class structure
	 * @param dataLen the length of data
	 * @param dataOffset the offset of data
	 * @return the <class_name>_data structure containing the given classes data members
	 * @throws CancelledException if cancelled
	 */
	public Structure createClassMemberDataStructure(RecoveredClass recoveredClass,
			Structure classStructure, int dataLen, int dataOffset) throws CancelledException {

		Structure classDataStructure = new StructureDataType(recoveredClass.getClassPath(),
			recoveredClass.getName() + CLASS_DATA_STRUCT_NAME, dataLen, dataTypeManager);

		Structure computedClassDataStructure;

		if (recoveredClass.hasExistingClassStructure()) {
			computedClassDataStructure = recoveredClass.getExistingClassStructure();
		}
		else {
			computedClassDataStructure = recoveredClass.getComputedClassStructure();
		}

		if (computedClassDataStructure == null || computedClassDataStructure.getLength() == 0) {
			classDataStructure = (Structure) dataTypeManager.addDataType(classDataStructure,
				DataTypeConflictHandler.DEFAULT_HANDLER);
			return classDataStructure;
		}

		DataTypeComponent[] definedComponents = computedClassDataStructure.getDefinedComponents();

		for (DataTypeComponent definedComponent : definedComponents) {

			monitor.checkCanceled();

			int offset = definedComponent.getOffset() - dataOffset;

			// skip any components that have offset less than the skip length
			// for classes without parents the skip is in general just the vftable ptr length
			// for classes with parents the skip is the entire parent(s) length
			if (offset < 0) {
				continue;
			}

			if (offset >= dataLen) {
				continue;
			}

			DataType dataType = definedComponent.getDataType();
			if (dataType == DataType.DEFAULT) {
				dataType = new Undefined1DataType();
			}

			String fieldName = new String();
			String comment = null;

			// if the computed class struct has field name (ie from pdb) use it otherwise create one 
			if (definedComponent.getFieldName() == null) {
				fieldName = "offset_" + extendedFlatAPI.toHexString(offset, false, true);
			}
			else {
				fieldName = definedComponent.getFieldName();
				comment = definedComponent.getComment();
			}

			classDataStructure.replaceAtOffset(offset, dataType, dataType.getLength(), fieldName,
				comment);
		}

		// only set alignment if all the offsets have been accounted for
		if (classDataStructure.getNumComponents() == classDataStructure.getNumDefinedComponents()) {
			classDataStructure.setPackingEnabled(true);
		}
		classDataStructure = (Structure) dataTypeManager.addDataType(classDataStructure,
			DataTypeConflictHandler.DEFAULT_HANDLER);

		return classDataStructure;
	}


	/**
	 * Method to find the purecall function. 
	 * @param recoveredClasses List of RecoveredClass objects
	 * @throws CancelledException when cancelled
	 * @throws Exception when issue making label
	 */
	public void identifyPureVirtualFunction(List<RecoveredClass> recoveredClasses)
			throws CancelledException, Exception {

		Function possiblePureCall = null;

		Iterator<RecoveredClass> recoveredClassIterator = recoveredClasses.iterator();

		while (recoveredClassIterator.hasNext()) {
			monitor.checkCanceled();

			RecoveredClass recoveredClass = recoveredClassIterator.next();
			if (recoveredClass.hasChildClass()) {
				Function sameFunction = null;
				List<Function> deletingDestructors = recoveredClass.getDeletingDestructors();
				List<Function> virtualFunctions = recoveredClass.getAllVirtualFunctions();
				if (virtualFunctions.size() < 3) {
					continue;
				}
				Iterator<Function> vfunctionIterator = virtualFunctions.iterator();
				while (vfunctionIterator.hasNext()) {
					monitor.checkCanceled();
					Function vfunction = vfunctionIterator.next();
					// skip the deleting destructors
					if (deletingDestructors.contains(vfunction)) {
						continue;
					}
					if (sameFunction == null) {
						sameFunction = vfunction;
					}
					else if (!sameFunction.equals(vfunction)) {
						sameFunction = null;
						break;
					}

				}

				if (sameFunction == null) {
					continue;
				}

				// if we didn't already assign it, do it here
				if (possiblePureCall == null) {
					possiblePureCall = sameFunction;
				}
				// if they ever don't match return 
				else if (!possiblePureCall.equals(sameFunction)) {
					if (DEBUG) {
						Msg.debug(this, "Could not identify pure call. ");
					}
					return;
				}
			}
		}

		// If we get this far then we are sure the purecall function
		// is correct so assign the global variable to it
		if (possiblePureCall != null) {
			purecall = possiblePureCall;
			if (possiblePureCall.getSymbol().getSource() == SourceType.DEFAULT) {
				Msg.debug(this, "Found unlabeled purecall function: " +
					possiblePureCall.getEntryPoint().toString() + ". Creating label there.");
				api.createLabel(possiblePureCall.getEntryPoint(), "purecall", true);
			}
		}
	}

	/**
	 * Method to remove duplicate functions from the given list
	 * @param list the given list of functions
	 * @return the deduped list of functions
	 * @throws CancelledException if cancelled
	 */
	public List<Function> removeDuplicateFunctions(List<Function> list) throws CancelledException {

		List<Function> listOfUniqueFunctions = new ArrayList<Function>();

		Iterator<Function> listIterator = list.iterator();
		while (listIterator.hasNext()) {
			monitor.checkCanceled();
			Function function = listIterator.next();
			if (!listOfUniqueFunctions.contains(function)) {
				listOfUniqueFunctions.add(function);
			}
		}
		return listOfUniqueFunctions;
	}

	/**
	 * Method to remove duplicate addresses from the given list
	 * @param list the given list of functions
	 * @return the deduped list of functions
	 * @throws CancelledException if cancelled
	 */
	public List<Address> removeDuplicateAddresses(List<Address> list) throws CancelledException {

		List<Address> listOfUniqueAddresses = new ArrayList<Address>();

		Iterator<Address> listIterator = list.iterator();
		while (listIterator.hasNext()) {
			monitor.checkCanceled();
			Address address = listIterator.next();
			if (!listOfUniqueAddresses.contains(address)) {
				listOfUniqueAddresses.add(address);
			}
		}
		return listOfUniqueAddresses;
	}


	/**
	 * Method to apply the function signature of the given function, if different, to the corresponding
	 * function definition and call the method to update related structure fields and functions
	 * @param vfunction the given function
	 * @param vftableAddress the vftable address of a vftable containing the function 
	 * @return a list of changed items
	 * @throws CancelledException if cancelled
	 * @throws DuplicateNameException if duplicate name exception while making changes
	 * @throws DataTypeDependencyException if data type dependency exception while making changes
	 * @throws InvalidInputException if invalid input while making changes
	 */
	public List<Object> applyNewFunctionSignature(Function vfunction, Address vftableAddress)
			throws CancelledException, DuplicateNameException, DataTypeDependencyException,
			InvalidInputException {

		List<Object> changedItems = new ArrayList<Object>();

		Data vftableData = api.getDataAt(vftableAddress);

		Structure vfunctionStructure = getStructureFromData(vftableData);
		if (vfunction == null) {
			return null;
		}

		Category category = getDataTypeCategory(vfunctionStructure);

		if (category == null) {
			return null;
		}

		if (!category.getCategoryPath().getPath().contains(DTM_CLASS_DATA_FOLDER_NAME)) {
			return null;
		}

		if (!vfunctionStructure.getName().contains("_vftable")) {
			return null;
		}

		// get the corresponding structure component for the given vfunction in the vftable
		DataTypeComponent structureComponent = getVfunctionComponent(vftableData, vfunction);

		if (structureComponent == null) {
			throw new IllegalArgumentException(
				"Passed in function must be referenced by passed in vftable");
		}

		List<Object> newChangedItems =
			updateCorrespondingFunctionDefinition(vfunction, structureComponent);

		changedItems = updateList(changedItems, newChangedItems);

		return changedItems;
	}

	private Structure getStructureFromData(Data data) {
		if (data == null) {
			return null;
		}
		DataType baseDataType = data.getBaseDataType();
		if (!(baseDataType instanceof Structure)) {
			return null;
		}

		return (Structure) baseDataType;

	}

	/**
	 * Method to get the corresponding structure component given a function in the vftable
	 * @param vftableData the vftable data containing the vfunction
	 * @param vfunction the given vfunction
	 * @return the associated structure component of the given function in the given vftable data or
	 * null if no associated function can be found
	 * @throws IllegalArgumentException if the given Data is not a Structure
	 * @throws CancelledException if cancelled
	 */
	private DataTypeComponent getVfunctionComponent(Data vftableData, Function vfunction)
			throws CancelledException {

		// get the Structure data type from the given Data 
		Structure vfunctionStructure = getStructureFromData(vftableData);
		if (vfunctionStructure == null) {
			throw new IllegalArgumentException(
				"The given Data argument must be a structure " + vftableData.toString());
		}

		int numComponents = vftableData.getNumComponents();
		for (int i = 0; i < numComponents; i++) {
			monitor.checkCanceled();

			// get the index of the DATA component that corresponds to the function
			Address functionPointerAddress = vftableData.getComponent(i).getAddress();

			Function function = extendedFlatAPI.getReferencedFunction(functionPointerAddress);

			// return the structure DATA TYPE component of the corresponding DATA component
			if (vfunction.equals(function)) {
				return vfunctionStructure.getComponent(i);
			}

		}
		return null;
	}

	/**
	 * Return a list of data items that have labels containing "vftable" and refer to the given 
	 * function
	 * @param function the given function
	 * @return a list of vftable data addresses that contain references to the given function and 
	 * have label containing text "vftable"
	 * @throws CancelledException if cancelled
	 */
	public List<Address> getVftablesContaining(Function function) throws CancelledException {

		ReferenceManager refMan = program.getReferenceManager();
		List<Address> vftableAddresses = new ArrayList<Address>();

		// TODO: need to look back recursively -- see ticket GP-1692 once finished
		Address[] functionThunkAddresses = function.getFunctionThunkAddresses();

		// add any thunk addresses to the list
		List<Address> functionAddresses =
			new ArrayList<Address>(Arrays.asList(functionThunkAddresses));
		// add the function itself to the list
		functionAddresses.add(function.getEntryPoint());

		for (Address address : functionAddresses) {
			monitor.checkCanceled();

			ReferenceIterator referencesTo = refMan.getReferencesTo(address);

			while (referencesTo.hasNext()) {
				monitor.checkCanceled();

				Reference referenceTo = referencesTo.next();
				if (referenceTo.getReferenceType() != RefType.DATA) {
					continue;
				}

				Address ref = referenceTo.getFromAddress();

				Data dataContaining = api.getDataContaining(ref);
				if (dataContaining == null) {
					continue;
				}

				Address vftableAddress = dataContaining.getAddress();

				Symbol vftableSymbol = api.getSymbolAt(vftableAddress);
				if (!vftableSymbol.getName().contains("vftable")) {
					continue;
				}

				if (!vftableAddresses.contains(vftableAddress)) {
					vftableAddresses.add(vftableAddress);
				}
			}
		}

		return vftableAddresses;

	}

	/**
	 * Method to find any function signatures in the given vfunction structure that have changed
	 * and update the corresponding function definition data types
	 * @param vfunction the given virtual function
	 * @param structureComponent the associated virtual function structure component to update
	 * @return list of updated objects
	 * @throws DuplicateNameException if duplicate name
	 * @throws DataTypeDependencyException if data dependency exception
	 * @throws InvalidInputException if invalid input in setName of function
	 * @throws CancelledException if cancelled
	 */
	private List<Object> updateCorrespondingFunctionDefinition(Function vfunction,
			DataTypeComponent structureComponent)
			throws DuplicateNameException, DataTypeDependencyException, InvalidInputException,
			CancelledException {

		List<Object> changedItems = new ArrayList<Object>();

		// skip purecalls - do not want to update function defs or other related sigs 
		if (vfunction.getName().contains("purecall")) {
			return null;
		}

		FunctionSignature listingFunctionSignature = vfunction.getSignature(true);


		FunctionDefinition componentFunctionDefinition =
			getComponentFunctionDefinition(structureComponent);
		if (componentFunctionDefinition == null) {
			return null;
		}

		FunctionDefinition newFunctionDefinition = (FunctionDefinition) listingFunctionSignature;

		if (!areEquivalentFunctionSignatures(componentFunctionDefinition,
			listingFunctionSignature)) {

			FunctionDefinition changedFunctionDefinition =
				editFunctionDefinition(structureComponent, newFunctionDefinition);

			if (changedFunctionDefinition == null) {
				return changedItems;
			}

			changedItems.add(changedFunctionDefinition);

			List<Object> newChangedItems = applyNewFunctionDefinition(changedFunctionDefinition);

			changedItems = updateList(changedItems, newChangedItems);
		}

		return changedItems;

	}

	private FunctionDefinition getComponentFunctionDefinition(
			DataTypeComponent structureComponent) {

		DataType componentDataType = structureComponent.getDataType();
		if (!(componentDataType instanceof Pointer)) {
			return null;
		}

		Pointer pointer = (Pointer) componentDataType;
		DataType pointedToDataType = pointer.getDataType();

		if (!(pointedToDataType instanceof FunctionDefinition)) {
			return null;
		}
		FunctionDefinition componentFunctionDefinition = (FunctionDefinition) pointedToDataType;
		return componentFunctionDefinition;
	}


	/**
	 * Method to edit the function definition pointed to by the given structure component with any
	 * differences in the given function definition
	 * @param structureComponent the given structure component
	 * @param newFunctionDefinition the given function definition
	 * @return the changed function definition or null if no changes are made
	 */
	private FunctionDefinition editFunctionDefinition(DataTypeComponent structureComponent,
			FunctionDefinition newFunctionDefinition) {


		DataType componentDataType = structureComponent.getDataType();
		if (!(componentDataType instanceof Pointer)) {
			throw new IllegalArgumentException("Structure component must be a pointer " +
				structureComponent.getDataType().getName());
		}

		Pointer pointer = (Pointer) componentDataType;
		DataType pointedToDataType = pointer.getDataType();

		if (!(pointedToDataType instanceof FunctionDefinition)) {
			throw new IllegalArgumentException(
				"Structure component must be a pointer to a FunctionDefinition " +
					structureComponent.getDataType().getName());
		}

		FunctionDefinition componentFunctionDefinition = (FunctionDefinition) pointedToDataType;

		if (!componentFunctionDefinition.isEquivalent(newFunctionDefinition)) {
			// if it is a purecall then don't update the function definition as it will always point
			// to the purecall function and we don't want to rename that function to the new name
			// since anyone calling purecall will call it
			if (!componentFunctionDefinition.getName().contains("purecall")) {
				// otherwise update data type with new new signature
				FunctionDefinition changedFunctionDefinition =
					updateFunctionDefinition(componentFunctionDefinition, newFunctionDefinition);

				return changedFunctionDefinition;
			}
		}

		return null;
	}


	/**
	 * Method to update the given function definition with the new function definition
	 * @param functionDefinition the given function definition
	 * @param newFunctionDefinition the new function definition
	 * @return the new function definition or null if not changed
	 */
	private FunctionDefinition updateFunctionDefinition(FunctionDefinition functionDefinition,
			FunctionDefinition newFunctionDefinition) {

		boolean changed = false;

		if (!functionDefinition.getName().equals(newFunctionDefinition.getName())) {
			try {
				functionDefinition.setName(newFunctionDefinition.getName());
				changed = true;
			}
			catch (InvalidNameException | DuplicateNameException e) {
				// don't update if an exception
			}

		}

		ParameterDefinition[] currentArgs = functionDefinition.getArguments();
		ParameterDefinition[] changedArgs = newFunctionDefinition.getArguments();

		// only update if there are differences and the func sigs have same length
		// if they don't have same length then something was possibly overridden in a child and
		// it needs to stay the same as it was except the name 
		if (!currentArgs.equals(changedArgs) && (currentArgs.length == changedArgs.length)) {
			ParameterDefinition[] newArgs = new ParameterDefinition[currentArgs.length];
			for (int i = 0; i < currentArgs.length; i++) {
				if (currentArgs[i].getName().equals("this") ||
					currentArgs[i].equals(changedArgs[i])) {
					newArgs[i] = currentArgs[i];
				}
				else {
					newArgs[i] = changedArgs[i];
					changed = true;
				}
			}
			if (changed) {
				functionDefinition.setArguments(newArgs);
			}

		}

		if (!functionDefinition.getReturnType().equals(newFunctionDefinition.getReturnType())) {
			functionDefinition.setReturnType(newFunctionDefinition.getReturnType());
			changed = true;
		}
		if (changed) {
			return functionDefinition;
		}
		return null;

	}


	public List<Structure> getClassStructures() throws CancelledException {

		Category category = program.getDataTypeManager().getCategory(classDataTypesCategoryPath);
		if (category == null) {
			return null;
		}

		Category[] subCategories = category.getCategories();
		return getClassStructures(subCategories);
	}

	private List<Structure> getClassStructures(Category[] categories) throws CancelledException {

		List<Structure> classStructures = new ArrayList<Structure>();

		for (Category category : categories) {
			monitor.checkCanceled();
			DataType[] dataTypes = category.getDataTypes();
			for (DataType dataType : dataTypes) {
				monitor.checkCanceled();

				// if the data type name is the same as the folder name then
				// it is the main class structure so add it
				if (dataType.getName().equals(category.getName()) &&
					dataType instanceof Structure) {

					Structure classStructure = (Structure) dataType;
					classStructures.add(classStructure);
				}
			}

			Category[] subcategories = category.getCategories();

			if (subcategories.length > 0) {
				classStructures.addAll(getClassStructures(subcategories));
			}
		}
		return classStructures;
	}

	public List<Object> updateList(List<Object> mainList, List<Object> itemsToAdd)
			throws CancelledException {

		if (itemsToAdd == null) {
			return mainList;
		}
		if (itemsToAdd.isEmpty()) {
			return mainList;
		}

		for (Object item : itemsToAdd) {
			monitor.checkCanceled();
			if (!mainList.contains(item)) {
				mainList.add(item);
			}
		}
		return mainList;
	}

	public List<Structure> getStructuresOnList(List<Object> list) throws CancelledException {

		List<Structure> structures = new ArrayList<Structure>();
		for (Object item : list) {
			monitor.checkCanceled();
			if (item instanceof Structure) {
				structures.add((Structure) item);
			}
		}
		return structures;
	}

	public List<FunctionDefinition> getFunctionDefinitionsOnList(List<Object> list)
			throws CancelledException {

		List<FunctionDefinition> functionDefs = new ArrayList<FunctionDefinition>();
		for (Object item : list) {
			monitor.checkCanceled();
			if (item instanceof FunctionDefinition) {
				functionDefs.add((FunctionDefinition) item);
			}
		}
		return functionDefs;
	}

	public List<Function> getFunctionsOnList(List<Object> list) throws CancelledException {

		List<Function> functions = new ArrayList<Function>();
		for (Object item : list) {
			monitor.checkCanceled();
			if (item instanceof Function) {
				functions.add((Function) item);
			}
		}
		return functions;
	}



	/**
	 * Method to apply the given function definition to the corresponding function signatures that
	 * do not match and also update the vftable structure fields to have the correct name if 
	 * different from the changed one.
	 * @param functionDefinition the new function definition to apply
	 * @return a list of items changed 
	 * @throws CancelledException if cancelled
	 * @throws DuplicateNameException if any changes cause duplicate name exceptions
	 * @throws DataTypeDependencyException if any changes cause data type dependency issues
	 * @throws InvalidInputException if there are invalid inputs when performing changes
	 */
	public List<Object> applyNewFunctionDefinition(FunctionDefinition functionDefinition)
			throws CancelledException, DuplicateNameException,
			DataTypeDependencyException, InvalidInputException {

		List<Object> changedItems = new ArrayList<Object>();

		// get the corresponding existing pointer for this function definition from the dtManager
		Pointer pointer = getPointerDataType(functionDefinition);

		if (pointer == null) {
			throw new IllegalArgumentException(
				"Cannot find existing pointer data type for " + functionDefinition.getName());
		}

		// get the vftable structures that contain the pointer to the function definition
		Set<DataType> dataTypesContaining = dataTypeManager.getDataTypesContaining(pointer);

		for (DataType dataTypeContaining : dataTypesContaining) {
			monitor.checkCanceled();

			if (!(dataTypeContaining instanceof Structure)) {
				continue;
			}

			Structure vftableStructure = (Structure) dataTypeContaining;

			if (!vftableStructure.getName().contains("_vftable")) {
				continue;
			}

			// get class namespace using the vftable structure
			Namespace vfunctionStructureNamespace = getClassNamespace(vftableStructure);

			Data vftableData =
				getVftableStructureFromListing(vfunctionStructureNamespace, vftableStructure);

			if (vftableData == null) {
				throw new IllegalArgumentException(
					"Cannot retrieve the associated vftable data from the listing for the given function definition " +
						functionDefinition.getName());
			}

			DataTypeComponent[] vftableComponents = vftableStructure.getComponents();

			int functionDefIndex = getVfunctionIndex(vftableStructure, pointer);

			if (functionDefIndex == -1) {
				throw new IllegalArgumentException(
					"Vftable structure does not contain pointer to the given function definition " +
						vftableStructure.getName());
			}

			DataTypeComponent vfunctionComponent = vftableComponents[functionDefIndex];

			// update container structure field names if the name of the function
			// definition has changed
			List<Object> changedStructs =
				updateComponentFieldName(vfunctionComponent, functionDefinition);

			// updateListingVfunctionSignature for indiv component and vftable addr
			if (changedStructs != null && !changedStructs.isEmpty()) {
				changedItems = updateList(changedItems, changedStructs);
			}

			int functionIndex = vfunctionComponent.getOrdinal();
			Object changedItem = updateListingVfunctionSignature(vftableData,
				vftableComponents[functionIndex], vftableData.getAddress());
			if (changedItem != null && !changedItems.contains(changedItem)) {
				changedItems.add(changedItem);
			}

		}

		return changedItems;

	}

	/**
	 * Method to get the index of the vfunction pointer in the given vftable structure
	 * @param vftableStructure the given vftable structure
	 * @param pointerToVfunction the given vfunction pointer
	 * @return the index of the given vfunction pointer or -1 if not in structure
	 * @throws CancelledException if cancelled
	 */
	private int getVfunctionIndex(Structure vftableStructure, Pointer pointerToVfunction)
			throws CancelledException {

		int vfunctionIndex = -1;

		int numComponents = vftableStructure.getNumComponents();
		for (int i = 0; i < numComponents; i++) {
			monitor.checkCanceled();

			DataTypeComponent component = vftableStructure.getComponent(i);
			if (component.getDataType().equals(pointerToVfunction)) {
				return i;
			}
	}
		return vfunctionIndex;
	}

	/**
	 * Method to get the data type in the same folder as the given data type that is the pointer to 
	 * the given data type. This is getting an existing pointer not trying to create a new one.
	 * @param dataType the given data type
	 * @return the existing pointer data type to the given data type in the same class dt folder
	 * @throws CancelledException if cancelled
	 */
	private Pointer getPointerDataType(DataType dataType) throws CancelledException {

		CategoryPath classPath = dataType.getCategoryPath();

		Category category = dataTypeManager.getCategory(classPath);

		DataType[] classDataTypes = category.getDataTypes();
		for (DataType classDataType : classDataTypes) {

			monitor.checkCanceled();

			if (!(classDataType instanceof Pointer)) {
				continue;
			}

			Pointer pointer = (Pointer) classDataType;

			DataType pointedToDataType = pointer.getDataType();

			if (pointedToDataType.equals(dataType)) {
				return pointer;
			}
		}
		return null;
	}

	/**
	 * Method to get the vftable data applied to the listing for the associated vftable structure
	 * @param classNamespace the given class Namespace
	 * @param vftableStructure the given class vftableStructure
	 * @return the associated vftable address or null if none found
	 * @throws CancelledException if cancelled
	 */
	private Data getVftableStructureFromListing(Namespace classNamespace,
			Structure vftableStructure) throws CancelledException {

		SymbolIterator classSymbols = symbolTable.getSymbols(classNamespace);
		while (classSymbols.hasNext()) {
			monitor.checkCanceled();
			Symbol classSymbol = classSymbols.next();
			if (!classSymbol.getName().contains(VFTABLE_LABEL)) {
				continue;
			}
			Address vftableAddress = classSymbol.getAddress();

			Data vftableData = program.getListing().getDataAt(vftableAddress);
			if (vftableData == null) {
				continue;
			}

			DataType vftableBaseDataType = vftableData.getBaseDataType();
			if (!(vftableBaseDataType instanceof Structure)) {
				continue;
			}

			Structure vftableStructureAtAddress = (Structure) vftableBaseDataType;
			if (vftableStructureAtAddress.equals(vftableStructure)) {
				return vftableData;
			}
		}
		return null;
	}

	public List<FunctionDefinition> getClassFunctionDefinitions(Namespace classNamespace)
			throws CancelledException {

		CategoryPath classPath = getClassDataFolder(classNamespace);

		Category category = dataTypeManager.getCategory(classPath);

		if (category == null) {
			return null;
		}

		List<FunctionDefinition> functionDefs = new ArrayList<FunctionDefinition>();

		DataType[] classDataTypes = category.getDataTypes();
		for (DataType classDataType : classDataTypes) {
			monitor.checkCanceled();

			if (!(classDataType instanceof FunctionDefinition)) {
				continue;
			}
			FunctionDefinition functionDef = (FunctionDefinition) classDataType;

			functionDefs.add(functionDef);

		}
		return functionDefs;
	}

	private CategoryPath getClassDataFolder(Namespace classNamespace) throws CancelledException {

		String classNameWithNamespace = classNamespace.getName(true);

		// Create Data Type Manager Category for given class		
		CategoryPath classPath = extendedFlatAPI
				.createDataTypeCategoryPath(classDataTypesCategoryPath, classNameWithNamespace);

		return classPath;
	}

	/**
	 * Method to get the class Namespace corresponding to the given data type. NOTE: The data type 
	 * must be in the DTM_CLASS_DATA_FOLDER_NAME folder in the data type manager. 
	 * @param dataType the given data type
	 * @return the class Namespace corresponding to the given data type
	 * @throws CancelledException if cancelled
	 */
	public Namespace getClassNamespace(DataType dataType) throws CancelledException {

		if (dataType == null) {
			throw new IllegalArgumentException("DataType argument is null");
		}

		CategoryPath categoryPath = dataType.getCategoryPath();

		String className = categoryPath.getName();

		String path = categoryPath.getPath();

		if (!path.contains(DTM_CLASS_DATA_FOLDER_NAME)) {
			throw new IllegalArgumentException("DataType must be in the " +
				DTM_CLASS_DATA_FOLDER_NAME + " data type manager folder");
		}

		path = path.replace("/" + DTM_CLASS_DATA_FOLDER_NAME + "/", "");
		path = path.replace("/", "::");

		Iterator<GhidraClass> classNamespaces = program.getSymbolTable().getClassNamespaces();

		while (classNamespaces.hasNext()) {
			monitor.checkCanceled();
			Namespace namespace = classNamespaces.next();
			if (!namespace.getName().equals(className)) {
				continue;
			}
			String fullName = namespace.getName(true);
			if (fullName.equals(path)) {
				return namespace;
			}
		}

		return null;
	}

	/**
	 * Method to find any function definitions in the given vfunction structure that have changed
	 * and update the function signature data types
	 * @throws DuplicateNameException if try to rename with a duplicate name
	 * @throws DataTypeDependencyException if data type dependency error
	 * @throws InvalidInputException  if invalid name input
	 * @throws CancelledException if cancelled
	 */
	private Object updateListingVfunctionSignature(Data listingVftable,
			DataTypeComponent structureComponent,
			Address vftableAddress) throws DuplicateNameException, DataTypeDependencyException,
			InvalidInputException, CancelledException {

		int numVfunctions = listingVftable.getNumComponents();

		int newComponentOrdinal = structureComponent.getOrdinal();
		if (newComponentOrdinal > numVfunctions - 1) {
			return null;
		}

		Data dataComponent = listingVftable.getComponent(newComponentOrdinal);

		Reference[] referencesFrom = dataComponent.getReferencesFrom();
		if (referencesFrom.length != 1) {
			return null;
		}
		Address functionAddress = referencesFrom[0].getToAddress();
		Function vfunction = api.getFunctionAt(functionAddress);
		if (vfunction == null) {
			return null;
		}

		if (vfunction.isThunk()) {
			vfunction = vfunction.getThunkedFunction(true);
		}

		FunctionSignature listingFunctionSignature = vfunction.getSignature(true);

		if (listingFunctionSignature.getName().contains("purecall")) {
			return null;
		}

		DataType componentDataType = structureComponent.getDataType();
		if (!(componentDataType instanceof Pointer)) {
			return null;
		}

		Pointer pointer = (Pointer) componentDataType;
		DataType pointedToDataType = pointer.getDataType();

		if (!(pointedToDataType instanceof FunctionDefinition)) {
			return null;
		}

		FunctionDefinition newFunctionDefinition = (FunctionDefinition) pointedToDataType;

		if (areEquivalentFunctionSignatures(newFunctionDefinition, listingFunctionSignature)) {
			return null;
		}

		boolean changed = updateFunctionSignature(vfunction, newFunctionDefinition);
		if (changed) {
			return vfunction;
		}

		return null;

	}

	/**
	 * Method to update the given function's signature with the given function definition 
	 * @param function the given function
	 * @param newFunctionDefinition the new function definition
	 * @return true if the update worked, false otherwise
	 */
	private boolean updateFunctionSignature(Function function,
			FunctionDefinition newFunctionDefinition) {

		// need to make sure the name on the function is the same as the function definition
		// or the follow-on apply cmd will not apply the signature. It only does so for functions
		// matching the function definition name
		if (!newFunctionDefinition.getName().equals(function.getName())) {
			try {
				function.setName(newFunctionDefinition.getName(), SourceType.USER_DEFINED);
			}
			catch (DuplicateNameException e) {
				// shouldn't get here with above check but if so, still need to continue on to
				// below to update the function signature
			}
			catch (InvalidInputException e) {
				return false;
			}
		}

		// update function signature at vfunction address with the function signature in the structure
		ApplyFunctionSignatureCmd cmd = new ApplyFunctionSignatureCmd(function.getEntryPoint(),
			newFunctionDefinition, SourceType.USER_DEFINED);
		cmd.applyTo(program);
		return true;
	}

	/**
	 * Method to compare the given FunctionDefinition data type with the given FunctionSignature to
	 * see if they are equivalent (ie same name, same return type, same param types, same param names, 
	 * same calling convention, same hasVarArgs flag ...
	 * @param definition the given FunctionDefinition data type
	 * @param signature the given FunctionSignature
	 * @return true if the two are equivalent, false other wise
	 */
	public boolean areEquivalentFunctionSignatures(FunctionDefinition definition,
			FunctionSignature signature) {

		if ((DataTypeUtilities.equalsIgnoreConflict(signature.getName(), definition.getName())) &&
			DataTypeUtilities.isSameOrEquivalentDataType(definition.getReturnType(),
				signature.getReturnType()) &&
			(definition.getGenericCallingConvention() == signature.getGenericCallingConvention()) &&
			(definition.hasVarArgs() == signature.hasVarArgs())) {
			ParameterDefinition[] sigargs = signature.getArguments();
			ParameterDefinition[] defArgs = definition.getArguments();
			if (sigargs.length == defArgs.length) {
				for (int i = 0; i < sigargs.length; i++) {
					if (!defArgs[i].isEquivalent(sigargs[i])) {
						return false;
					}
					if (!defArgs[i].getName().equals(sigargs[i].getName())) {
						return false;
					}
				}
				return true;
			}
		}
		return false;
	}

	private List<Object> updateComponentFieldName(DataTypeComponent structureComponent,
			FunctionDefinition newFunctionSignature)
			throws DuplicateNameException {

		List<Object> changedItems = new ArrayList<Object>();
		if (!structureComponent.getFieldName().equals(newFunctionSignature.getName())) {
			structureComponent.setFieldName(newFunctionSignature.getName());
			changedItems.add(structureComponent);
			changedItems.add(structureComponent.getParent());
			return changedItems;
		}
		return changedItems;
	}

	public List<Symbol> getClassVftableSymbols(Namespace classNamespace)
			throws CancelledException {

		List<Symbol> vftableSymbols = new ArrayList<Symbol>();

		SymbolIterator symbols = symbolTable.getSymbols(classNamespace);
		while (symbols.hasNext()) {

			monitor.checkCanceled();
			Symbol symbol = symbols.next();
			if (symbol.getName().equals("vftable") ||
				symbol.getName().substring(1).startsWith("vftable") ||
				symbol.getName().contains("vftable_for_")) {
				vftableSymbols.add(symbol);
			}

		}
		return vftableSymbols;
	}

	public Namespace getClassNamespace(Address address) {
		Symbol primarySymbol = symbolTable.getPrimarySymbol(address);

		if (primarySymbol == null) {
			Function functionContaining = api.getFunctionContaining(address);
			if (functionContaining != null) {
				primarySymbol =
					program.getSymbolTable().getPrimarySymbol(functionContaining.getEntryPoint());
			}
			else {
				Data dataContaining = api.getDataContaining(address);
				if (dataContaining != null) {
					primarySymbol =
						program.getSymbolTable().getPrimarySymbol(dataContaining.getMinAddress());
				}
			}
			if (primarySymbol == null) {
				return null;
			}
		}

		Namespace classNamespace = primarySymbol.getParentNamespace();
		if (classNamespace.isGlobal()) {
			return null;
		}

		return classNamespace;
	}

	private Category getDataTypeCategory(DataType dataType) {

		CategoryPath originalPath = dataType.getCategoryPath();
		Category category = dataTypeManager.getCategory(originalPath);

		return category;
	}

	/**
	 * Method to add class vftable pointers to the given class structure
	 * @param classStructureDataType the class structure data type
	 * @param recoveredClass the given recovered class
	 * @param vfPointerDataTypes the map of addresses/vftables, a null should be passed to indicate
	 * no known vftables for the given class.
	 * @return the modified structure with the vftable pointers added or an unchanged structure if
	 * the vftable map is null or if the given class's offset to vftable map is empty
	 * @throws CancelledException if cancelled
	 * @throws IllegalArgumentException if there are issues modifying the structure
	 */
	protected Structure addClassVftables(Structure classStructureDataType,
			RecoveredClass recoveredClass, Map<Address, DataType> vfPointerDataTypes)
			throws CancelledException, IllegalArgumentException {

		Map<Integer, Address> classOffsetToVftableMap = recoveredClass.getClassOffsetToVftableMap();
		Set<Integer> classVftableOffsets = classOffsetToVftableMap.keySet();

		if (vfPointerDataTypes == null || classVftableOffsets.isEmpty()) {
			return classStructureDataType;
		}

		// If the map is not empty, the class structure will contain incomplete information so 
		// put out a debug message to indicate this issue
		if (!isClassOffsetToVftableMapComplete(recoveredClass)) {
			Msg.debug(this,
				"class vftable offset map for " + recoveredClass.getName() + " is not complete");
		}

		// iterate over the set of offsets to vftables and either add to undefined area or overwrite 
		// the parent class structures with the class vftable pointer then replace the rest of the 
		// parent structure with its internal components
		for (Integer offset : classVftableOffsets) {
			monitor.checkCanceled();

			Address vftableAddress = classOffsetToVftableMap.get(offset);

			int vftableOffset = offset.intValue();

			DataType classVftablePointer = vfPointerDataTypes.get(vftableAddress);

			boolean addedVftablePointer = false;

			// loop until the vftable pointer is added
			// if component at offset is not a structure, replace with vftablePtr
			// if component at offset is a structure, replace with components then loop
			// until finally component is not a structure and can be replaced
			while (!addedVftablePointer) {

				monitor.checkCanceled();

				// if enough empty bytes or can grow the structure - add class vftable pointer
				boolean addedToStructure =
					EditStructureUtils.addDataTypeToStructure(classStructureDataType, vftableOffset,
						classVftablePointer, CLASS_VTABLE_PTR_FIELD_EXT, monitor);
				if (addedToStructure) {
					addedVftablePointer = true;
					continue;
				}

				// if already has a base class vftable pointer replace with main class vftablePtr
				// get the item at that location
				// if offset is in the middle, get the top of the component
				DataTypeComponent currentComponent =
					classStructureDataType.getComponentContaining(vftableOffset);

				int componentOffset = currentComponent.getOffset();

				if (currentComponent.getFieldName().endsWith(CLASS_VTABLE_PTR_FIELD_EXT)) {
					classStructureDataType.replaceAtOffset(vftableOffset, classVftablePointer,
						classVftablePointer.getLength(), CLASS_VTABLE_PTR_FIELD_EXT, "");
					addedVftablePointer = true;
					continue;
				}

				// if the current component isn't a structure just replace it with the
				// vftable pointer
				if (!(currentComponent.getDataType() instanceof Structure)) {
					classStructureDataType.replaceAtOffset(vftableOffset, classVftablePointer,
						classVftablePointer.getLength(), CLASS_VTABLE_PTR_FIELD_EXT, "");
					addedVftablePointer = true;
					continue;
				}

				// if there is a structure at the offset, replace it with its pieces then 
				// loop again to try to place vftable pointer over either empty bytes or 
				// base vftableptr
				DataType currentDT = currentComponent.getDataType();
				Structure internalStruct = (Structure) currentDT;

				DataTypeComponent[] components = internalStruct.getComponents();

				// if there is an empty structure at the offset, clear it which will replace
				// it with an undefined data type of size 1
				if (components.length == 0) {
					classStructureDataType.clearAtOffset(componentOffset);
					continue;
				}
				// if non-empty, replace the structure with its components
				for (DataTypeComponent component : components) {

					int innerOffset = component.getOffset();

					int replaceOffset = component.getOffset() + componentOffset;
					if (classStructureDataType.getLength() <= replaceOffset) {
						Msg.debug(this,
							classStructureDataType.getName() + " trying to place component " +
								component.getFieldName() + " at offset " + component.getOffset());
					}

					// add indiv components of internal structure to the outer structure
					classStructureDataType.replaceAtOffset(componentOffset + innerOffset,
						component.getDataType(), component.getLength(), component.getFieldName(),
						"");
				}

			}
		}
		return classStructureDataType;
	}

	/**
	 * Method to add a pointer to the class vbtable to the given class's class structure
	 * @param recoveredClass the given class
	 * @param classStructureDataType the given class's class structure data type
	 * @param overwrite if true, overwrite existing item with the vbtable pointer, if false, don't
	 * @return the updated class structure
	 * @throws CancelledException if cancelled
	 */
	protected Structure addVbtableToClassStructure(RecoveredClass recoveredClass,
			Structure classStructureDataType, boolean overwrite) throws CancelledException {

		Structure vbtableStructure = recoveredClass.getVbtableStructure();

		if (vbtableStructure != null) {

			int vbtableOffset = recoveredClass.getVbtableOffset();

			DataType vbaseStructPointer = dataTypeManager.getPointer(vbtableStructure);

			// if it fits at offset or is at the end and class structure can be grown, 
			// copy the whole baseClass structure to the class Structure at the given offset
			boolean addedToStructure = EditStructureUtils.addDataTypeToStructure(
				classStructureDataType, vbtableOffset, vbaseStructPointer, VBTABLE_PTR, monitor);
			if (!addedToStructure && overwrite && classStructureDataType
					.getLength() >= (vbtableOffset + vbaseStructPointer.getLength())) {
				classStructureDataType.replaceAtOffset(vbtableOffset, vbaseStructPointer,
					vbaseStructPointer.getLength(), VBTABLE_PTR, "");
			}
		}
		return classStructureDataType;
	}

}<|MERGE_RESOLUTION|>--- conflicted
+++ resolved
@@ -5530,14 +5530,6 @@
 	}
 
 	/**
-<<<<<<< HEAD
-	 * Method to add the given structure component to the given structure at the given offset 
-	 * @param structureDataType the structure to add to
-	 * @param structureToAdd the structure to add
-	 * @param startOffset the starting offset where to add 
-	 * @param endOffset the ending offset of the added structure
-	 * @return the updated structure
-=======
 	 * Method to add the structure components from the given structureToAdd from the given starting 
 	 * offset to the given ending offset of the  to the given structure at the given offset 
 	 * @param structure the structure to add to
@@ -5545,7 +5537,6 @@
 	 * @param startOffset the starting offset of where to start adding in the container structure
 	 * @param dataLength the total length of the data components to add
 	 * @return true if the structure was updated or false if the components cannot be added
->>>>>>> 87d6ff4d
 	 * @throws CancelledException if cancelled
 	 */
 	public boolean addIndividualComponentsToStructure(Structure structure, Structure structureToAdd,
@@ -5553,8 +5544,7 @@
 
 		// this check does not allow growing of structure. It only allows adding to the structure if 
 		// the block of components to add will fit at the given offset
-		if (!EditStructureUtils.canAdd(structure, startOffset, dataLength, false,
-			monitor)) {
+		if (!EditStructureUtils.canAdd(structure, startOffset, dataLength, false, monitor)) {
 			return false;
 		}
 
