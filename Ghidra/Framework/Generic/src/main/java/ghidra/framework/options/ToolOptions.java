/* ###
 * IP: GHIDRA
 *
 * Licensed under the Apache License, Version 2.0 (the "License");
 * you may not use this file except in compliance with the License.
 * You may obtain a copy of the License at
 * 
 *      http://www.apache.org/licenses/LICENSE-2.0
 * 
 * Unless required by applicable law or agreed to in writing, software
 * distributed under the License is distributed on an "AS IS" BASIS,
 * WITHOUT WARRANTIES OR CONDITIONS OF ANY KIND, either express or implied.
 * See the License for the specific language governing permissions and
 * limitations under the License.
 */
package ghidra.framework.options;

import java.awt.Color;
import java.awt.Font;
import java.beans.PropertyEditor;
import java.io.File;
import java.lang.reflect.Constructor;
import java.util.*;

import javax.swing.KeyStroke;

import org.jdom.Element;

import ghidra.util.*;
import ghidra.util.bean.opteditor.OptionsVetoException;
import ghidra.util.exception.AssertException;

/**
 * Class to manage a set of option name/value pairs for a category.
 * 
 * <p>The values may be primitives or {@link WrappedOption}s that are containers for primitive
 * components.
 * 
 * <p>The name/value pair has an owner so that the option name can be removed from the Options
 * object when it is no longer being used.
 * 
 * <p>Note: Property Names can have {@link Options#DELIMITER} characters to create a hierarchy.
 * So too can sub-options accessed via {@link #getOptions(String)}.
 * 
 * <p>The Options Dialog shows the delimited hierarchy in tree format.
 */
public class ToolOptions extends AbstractOptions {
	private static final String CLASS_ATTRIBUTE = "CLASS";
	private static final String NAME_ATTRIBUTE = "NAME";
	private static final String WRAPPED_OPTION_NAME = "WRAPPED_OPTION";
	private static final String CLEARED_VALUE_ELEMENT_NAME = "CLEARED_VALUE";
	public static final Set<Class<?>> PRIMITIVE_CLASSES = buildPrimitiveClassSet();
	public static final Set<Class<?>> WRAPPABLE_CLASSES = buildWrappableClassSet();

	public static final String XML_ELEMENT_NAME = "CATEGORY";

	private static Set<Class<?>> buildPrimitiveClassSet() {
		HashSet<Class<?>> set = new HashSet<>();
		set.add(Byte.class);
		set.add(Short.class);
		set.add(Integer.class);
		set.add(Long.class);
		set.add(Float.class);
		set.add(Double.class);
		set.add(Boolean.class);
		set.add(String.class);
		return set;
	}

	private static Set<Class<?>> buildWrappableClassSet() {
		HashSet<Class<?>> set = new HashSet<>();
		set.add(Color.class);
		set.add(Font.class);
		set.add(KeyStroke.class);
		set.add(File.class);
		return set;
	}

	public ToolOptions(String name) {
		super(name);
	}

	public ToolOptions copy() {
		return new ToolOptions(getXmlRoot(true));
	}

	/**
	 * Construct a new Options object from the given XML element.
	 * @param root XML that contains the set of options to restore
	 */
	public ToolOptions(Element root) {
		this(root.getAttributeValue(NAME_ATTRIBUTE));

		SaveState saveState = new SaveState(root);

		readNonWrappedOptions(saveState);

		try {
			readWrappedOptions(root);
		}
		catch (ReflectiveOperationException exc) {
			Msg.error(this, "Unexpected Exception: " + exc.getMessage(), exc);
		}
	}

	private void readNonWrappedOptions(SaveState saveState) {
		for (String optionName : saveState.getNames()) {
			Object object = saveState.getObject(optionName);
			Option option =
				createUnregisteredOption(optionName, OptionType.getOptionType(object), null);
			option.doSetCurrentValue(object);  // use doSet versus set so that it is not registered
			valueMap.put(optionName, option);
		}
	}

	private void readWrappedOptions(Element root) throws ReflectiveOperationException {

		Iterator<?> it = root.getChildren(WRAPPED_OPTION_NAME).iterator();
		while (it.hasNext()) {

			Element element = (Element) it.next();
			List<?> children = element.getChildren();
			if (children.isEmpty()) {
				continue; // shouldn't happen
			}

			String optionName = element.getAttributeValue(NAME_ATTRIBUTE);
			Class<?> c = Class.forName(element.getAttributeValue(CLASS_ATTRIBUTE));
			Constructor<?> constructor = c.getDeclaredConstructor();
			WrappedOption wo = (WrappedOption) constructor.newInstance();
			Option option = createUnregisteredOption(optionName, wo.getOptionType(), null);
			valueMap.put(optionName, option);

			Element child = (Element) children.get(0);
			String elementName = child.getName();
			if (CLEARED_VALUE_ELEMENT_NAME.equals(elementName)) {
				// a signal that the default option value has been cleared
				option.doSetCurrentValue(null); // use doSet so that it is not registered
			}
			else {
				wo.readState(new SaveState(element));
				option.doSetCurrentValue(wo.getObject()); // use doSet so that it is not registered
			}
		}
	}

	/**
	 * Return an XML element for the option names and values.
	 * Note: only those options which have been explicitly set
	 * will be included.
	 * 
	 * @param includeDefaultBindings true to include default key binding values in the xml
	 * @return the xml root element
	 */
	public Element getXmlRoot(boolean includeDefaultBindings) {

		SaveState saveState = new SaveState(XML_ELEMENT_NAME);

		writeNonWrappedOptions(includeDefaultBindings, saveState);

		Element root = saveState.saveToXml();
		root.setAttribute(NAME_ATTRIBUTE, name);

		writeWrappedOptions(includeDefaultBindings, root);

		return root;
	}

	private void writeNonWrappedOptions(boolean includeDefaultBindings, SaveState saveState) {
		for (String optionName : valueMap.keySet()) {
			Option optionValue = valueMap.get(optionName);
			if (includeDefaultBindings || !optionValue.isDefault()) {
				Object value = optionValue.getValue(null);
				if (isSupportedBySaveState(value)) {
					saveState.putObject(optionName, value);
				}
			}
		}
	}

	private void writeWrappedOptions(boolean includeDefaultBindings, Element root) {
		for (String optionName : valueMap.keySet()) {
			Option option = valueMap.get(optionName);
			if (includeDefaultBindings || !option.isDefault()) {

				Object value = option.getCurrentValue();
				if (isSupportedBySaveState(value)) {
					// handled above
					continue;
				}

				WrappedOption wrappedOption = wrapOption(option);
				if (wrappedOption == null) {
					// cannot write an option without a value to determine its type
					continue;
				}

				SaveState ss = new SaveState(WRAPPED_OPTION_NAME);
				Element elem = null;
				if (value == null) {
					// Handle the null case ourselves, not using the wrapped option (and when
<<<<<<< HEAD
					// reading from xml) so that the logic does not need to in each wrapped option
=======
					// reading from xml) so the logic does not need to be in each wrapped option
>>>>>>> b6f85e18
					elem = ss.saveToXml();
					elem.addContent(new Element(CLEARED_VALUE_ELEMENT_NAME));
				}
				else {
					wrappedOption.writeState(ss);
					elem = ss.saveToXml();
				}

				elem.setAttribute(NAME_ATTRIBUTE, optionName);
				elem.setAttribute(CLASS_ATTRIBUTE, wrappedOption.getClass().getName());
				root.addContent(elem);
			}
		}
	}

	private boolean isSupportedBySaveState(Object obj) {
		if (obj == null) {
			return false;
		}
		if (obj instanceof Enum) {
			return true;
		}
		if (obj instanceof byte[]) {
			return true;
		}
		return PRIMITIVE_CLASSES.contains(obj.getClass());

	}

	private WrappedOption wrapOption(Option option) {

		Object value = null;
		value = option.getCurrentValue();
		if (value == null) {
			value = option.getDefaultValue();
		}

		if (value == null) {
			// nothing to wrap
			return null;
		}

		if (value instanceof CustomOption) {
			return new WrappedCustomOption((CustomOption) value);
		}
		if (value instanceof Color) {
			return new WrappedColor((Color) value);
		}
		if (value instanceof Font) {
			return new WrappedFont((Font) value);
		}
		if (value instanceof KeyStroke) {
			return new WrappedKeyStroke((KeyStroke) value);
		}
		if (value instanceof File) {
			return new WrappedFile((File) value);
		}
		if (value instanceof Date) {
			return new WrappedDate((Date) value);
		}
		throw new AssertException(
			"Attempted to wrap object of unexpected class type: " + value.getClass());
	}

	/**
	 * Add the options change listener. NOTE: The Options uses
	 * WeakReferences to manage the listeners; this means that you must supply a
	 * listener and maintain a handle to it, or else the listener will be
	 * garbage collected and will never get called. So for this reason, do
	 * <i>not</i> create the listener in an anonymous inner class.
	 * @param l listener to add
	 */
	public void addOptionsChangeListener(OptionsChangeListener l) {
		listeners.add(l);
	}

	public void takeListeners(ToolOptions oldOptions) {
		listeners = oldOptions.listeners;
		oldOptions.listeners = null;
	}

	/**
	 * Remove the options change listener.
	 * @param l listener to remove
	 */
	public void removeOptionsChangeListener(OptionsChangeListener l) {
		listeners.remove(l);
	}

	/**
	 * Check each option to ensure that an owner is still registered for it;
	 * if there is no owner, then remove the option.
	 */
	public void removeUnusedOptions() {
		List<String> optionNames = new ArrayList<>(valueMap.keySet());
		for (String optionName : optionNames) {
			Option optionState = valueMap.get(optionName);
			if (!optionState.isRegistered()) {
				removeOption(optionName);
			}
		}
	}

	/**
	 * Adds all the options name/value pairs to this Options.
	 * @param newOptions the new options into which the current options values will be placed
	 */
	public void copyOptions(Options newOptions) {
		List<String> optionNames = newOptions.getOptionNames();
		for (String optionName : optionNames) {
			Object value = newOptions.getObject(optionName, null);
			if (value != null) {
				putObject(optionName, value);
			}
		}
	}

	@Override
	public int hashCode() {
		return name.hashCode();
	}

	@Override
	public boolean equals(Object obj) {
		if (this == obj) {
			return true;
		}
		if (obj == null) {
			return false;
		}
		if (getClass() != obj.getClass()) {
			return false;
		}
		ToolOptions other = (ToolOptions) obj;
		if (!SystemUtilities.isEqual(name, other.name)) {
			return false;
		}

		List<String> optionNames = getOptionNames();
		List<String> otherOptionNames = other.getOptionNames();
		if (optionNames.size() != otherOptionNames.size()) {
			return false;
		}
		Object dummy = new Object();
		for (String string : optionNames) {
			Object myValue = getObject(string, dummy);
			Object otherValue = other.getObject(string, dummy);
			if (!SystemUtilities.isEqual(myValue, otherValue)) {
				return false;
			}
		}
		return true;
	}

	public void validateOptions() {
		if (!SystemUtilities.isInDevelopmentMode()) {
			// Only complain if in development mode - it appears normal that some options
			// are not registered (e.g., Navigation marker enablement)
			return;
		}

		Set<String> keySet = valueMap.keySet();
		for (String propertyName : keySet) {
			Option optionState = valueMap.get(propertyName);
			if (optionState.isRegistered()) {
				continue;
			}
			Msg.warn(this, "Unregistered property \"" + propertyName + "\" in Options \"" + name +
				"\"\n     " + optionState.getInceptionInformation());
		}
	}

	public void registerOptions(ToolOptions oldOptions) {
		Set<String> optionNameSet = oldOptions.valueMap.keySet();
		for (String optionName : optionNameSet) {
			Option option = oldOptions.valueMap.get(optionName);
			if (option.isRegistered()) {
				registerOption(optionName, option.getOptionType(), option.getDefaultValue(),
					option.getHelpLocation(), option.getDescription());
			}
		}
	}

	private static class ToolOption extends Option {
		private Object currentValue;

		ToolOption(String name, OptionType type, String description, HelpLocation helpLocation,
				Object defaultValue, boolean isRegistered, PropertyEditor editor) {
			super(name, type, description, helpLocation, defaultValue, isRegistered, editor);

			this.currentValue = defaultValue;
		}

		@Override
		public Object getCurrentValue() {
			return currentValue;
		}

		@Override
		public void doSetCurrentValue(Object value) {
			currentValue = value;
		}
	}

	@Override
	protected Option createRegisteredOption(String optionName, OptionType type, String description,
			HelpLocation help, Object defaultValue, PropertyEditor editor) {
		return new ToolOption(optionName, type, description, help, defaultValue, true, editor);
	}

	@Override
	protected Option createUnregisteredOption(String optionName, OptionType type,
			Object defaultValue) {
		return new ToolOption(optionName, type, null, null, defaultValue, false, null);
	}

	@Override
	protected boolean notifyOptionChanged(String optionName, Object oldValue, Object newValue) {
		NotifyListenersRunnable runnable =
			new NotifyListenersRunnable(optionName, oldValue, newValue);
		Swing.runNow(runnable);
		return !runnable.wasVetoed();
	}

	private class NotifyListenersRunnable implements Runnable {
		private String optionName;
		private Object oldValue;
		private Object newValue;
		private boolean vetoed;

		NotifyListenersRunnable(String optionName, Object oldValue, Object newValue) {
			this.optionName = optionName;
			this.oldValue = oldValue;
			this.newValue = newValue;
		}

		@Override
		public void run() {
			List<OptionsChangeListener> notifiedListeners = new ArrayList<>();
			try {
				for (OptionsChangeListener listener : listeners) {
					listener.optionsChanged(ToolOptions.this, optionName, oldValue, newValue);
					notifiedListeners.add(listener);
				}
			}
			catch (OptionsVetoException e) {
				vetoed = true;
				for (OptionsChangeListener notifiedListener : notifiedListeners) {
					notifiedListener.optionsChanged(ToolOptions.this, optionName, newValue,
						oldValue);
				}
			}
		}

		public boolean wasVetoed() {
			return vetoed;
		}

	}

}<|MERGE_RESOLUTION|>--- conflicted
+++ resolved
@@ -199,11 +199,7 @@
 				Element elem = null;
 				if (value == null) {
 					// Handle the null case ourselves, not using the wrapped option (and when
-<<<<<<< HEAD
-					// reading from xml) so that the logic does not need to in each wrapped option
-=======
 					// reading from xml) so the logic does not need to be in each wrapped option
->>>>>>> b6f85e18
 					elem = ss.saveToXml();
 					elem.addContent(new Element(CLEARED_VALUE_ELEMENT_NAME));
 				}
